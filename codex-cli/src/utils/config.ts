// NOTE: We intentionally point the TypeScript import at the source file
// (`./auto-approval-mode.ts`) instead of the emitted `.js` bundle.  This makes
// the module resolvable when the project is executed via `ts-node`, which
// resolves *source* paths rather than built artefacts.  During a production
// build the TypeScript compiler will automatically rewrite the path to
// `./auto-approval-mode.js`, so the change is completely transparent for the
// compiled `dist/` output used by the published CLI.

import type { FullAutoErrorMode } from "./auto-approval-mode.js";
import type { ReasoningEffort } from "openai/resources.mjs";

import { AutoApprovalMode } from "./auto-approval-mode.js";
import { log } from "./logger/log.js";
import { providers } from "./providers.js";
import { config as loadDotenv } from "dotenv";
import { existsSync, mkdirSync, readFileSync, writeFileSync } from "fs";
import { load as loadYaml, dump as dumpYaml } from "js-yaml";
import { homedir } from "os";
import { dirname, join, extname, resolve as resolvePath } from "path";

// ---------------------------------------------------------------------------
// User‑wide environment config (~/.codex.env)
// ---------------------------------------------------------------------------

// Load a user‑level dotenv file **after** process.env and any project‑local
// .env file (loaded via "dotenv/config" in cli.tsx) are in place.  We rely on
// dotenv's default behaviour of *not* overriding existing variables so that
// the precedence order becomes:
//   1. Explicit environment variables
//   2. Project‑local .env (handled in cli.tsx)
//   3. User‑wide ~/.codex.env (loaded here)
// This guarantees that users can still override the global key on a per‑project
// basis while enjoying the convenience of a persistent default.

// Skip when running inside Vitest to avoid interfering with the FS mocks used
// by tests that stub out `fs` *after* importing this module.
const USER_WIDE_CONFIG_PATH = join(homedir(), ".codex.env");

const isVitest =
  typeof (globalThis as { vitest?: unknown }).vitest !== "undefined";

if (!isVitest) {
  loadDotenv({ path: USER_WIDE_CONFIG_PATH });
}

export const DEFAULT_AGENTIC_MODEL = "o4-mini";
export const DEFAULT_FULL_CONTEXT_MODEL = "gpt-4.1";
export const DEFAULT_APPROVAL_MODE = AutoApprovalMode.SUGGEST;
export const DEFAULT_INSTRUCTIONS = "";

export const CONFIG_DIR = join(homedir(), ".codex");
export const CONFIG_JSON_FILEPATH = join(CONFIG_DIR, "config.json");
export const CONFIG_YAML_FILEPATH = join(CONFIG_DIR, "config.yaml");
export const CONFIG_YML_FILEPATH = join(CONFIG_DIR, "config.yml");

// Keep the original constant name for backward compatibility, but point it at
// the default JSON path. Code that relies on this constant will continue to
// work unchanged.
export const CONFIG_FILEPATH = CONFIG_JSON_FILEPATH;
export const INSTRUCTIONS_FILEPATH = join(CONFIG_DIR, "instructions.md");

export const OPENAI_TIMEOUT_MS =
  parseInt(process.env["OPENAI_TIMEOUT_MS"] || "0", 10) || undefined;
export const OPENAI_BASE_URL = process.env["OPENAI_BASE_URL"] || "";
export let OPENAI_API_KEY = process.env["OPENAI_API_KEY"] || "";

export const DEFAULT_REASONING_EFFORT = "high";
export const OPENAI_ORGANIZATION = process.env["OPENAI_ORGANIZATION"] || "";
export const OPENAI_PROJECT = process.env["OPENAI_PROJECT"] || "";

// Can be set `true` when Codex is running in an environment that is marked as already
// considered sufficiently locked-down so that we allow running wihtout an explicit sandbox.
export const CODEX_UNSAFE_ALLOW_NO_SANDBOX = Boolean(
  process.env["CODEX_UNSAFE_ALLOW_NO_SANDBOX"] || "",
);

export function setApiKey(apiKey: string): void {
  OPENAI_API_KEY = apiKey;
}

export function getBaseUrl(provider: string = "openai"): string | undefined {
  // Check for a PROVIDER-specific override: e.g. OPENAI_BASE_URL or OLLAMA_BASE_URL.
  const envKey = `${provider.toUpperCase()}_BASE_URL`;
  if (process.env[envKey]) {
    return process.env[envKey];
  }

  // Get providers config from config file.
  const config = loadConfig();
  const providersConfig = config.providers ?? providers;
  const providerInfo = providersConfig[provider.toLowerCase()];
  if (providerInfo) {
    return providerInfo.baseURL;
  }

  // If the provider not found in the providers list and `OPENAI_BASE_URL` is set, use it.
  if (OPENAI_BASE_URL !== "") {
    return OPENAI_BASE_URL;
  }

  // We tried.
  return undefined;
}

export function getApiKey(provider: string = "openai"): string | undefined {
  const config = loadConfig();
  const providersConfig = config.providers ?? providers;
  const providerInfo = providersConfig[provider.toLowerCase()];
  if (providerInfo) {
    if (providerInfo.name === "Ollama") {
      return process.env[providerInfo.envKey] ?? "dummy";
    }
    return process.env[providerInfo.envKey];
  }

  // Checking `PROVIDER_API_KEY feels more intuitive with a custom provider.
  const customApiKey = process.env[`${provider.toUpperCase()}_API_KEY`];
  if (customApiKey) {
    return customApiKey;
  }

  // If the provider not found in the providers list and `OPENAI_API_KEY` is set, use it
  if (OPENAI_API_KEY !== "") {
    return OPENAI_API_KEY;
  }

  // We tried.
  return undefined;
}

// Represents config as persisted in config.json.
export type StoredConfig = {
  model?: string;
  provider?: string;
  approvalMode?: AutoApprovalMode;
  fullAutoErrorMode?: FullAutoErrorMode;
  memory?: MemoryConfig;
  /** Whether to enable desktop notifications for responses */
  notify?: boolean;
  /** Disable server-side response storage (send full transcript each request) */
  disableResponseStorage?: boolean;
  providers?: Record<string, { name: string; baseURL: string; envKey: string }>;
  history?: {
    maxSize?: number;
    saveHistory?: boolean;
    sensitivePatterns?: Array<string>;
  };
  /** User-defined safe commands */
  safeCommands?: Array<string>;
  reasoningEffort?: ReasoningEffort;
};

// Minimal config written on first run.  An *empty* model string ensures that
// we always fall back to DEFAULT_MODEL on load, so updates to the default keep
// propagating to existing users until they explicitly set a model.
export const EMPTY_STORED_CONFIG: StoredConfig = { model: "" };

// Pre‑stringified JSON variant so we don't stringify repeatedly.
const EMPTY_CONFIG_JSON = JSON.stringify(EMPTY_STORED_CONFIG, null, 2) + "\n";

export type MemoryConfig = {
  enabled: boolean;
};

// Represents full runtime config, including loaded instructions.
export type AppConfig = {
  apiKey?: string;
  model: string;
  provider?: string;
  instructions: string;
  approvalMode?: AutoApprovalMode;
  fullAutoErrorMode?: FullAutoErrorMode;
  memory?: MemoryConfig;
  reasoningEffort?: ReasoningEffort;
  /** Whether to enable desktop notifications for responses */
  notify?: boolean;

  /** Disable server-side response storage (send full transcript each request) */
  disableResponseStorage?: boolean;

  /** Enable the "flex-mode" processing mode for supported models (o3, o4-mini) */
  flexMode?: boolean;
  providers?: Record<string, { name: string; baseURL: string; envKey: string }>;
  history?: {
    maxSize: number;
    saveHistory: boolean;
    sensitivePatterns: Array<string>;
  };
};

// Formatting (quiet mode-only).
export const PRETTY_PRINT = Boolean(process.env["PRETTY_PRINT"] || "");

// ---------------------------------------------------------------------------
// Project doc support (codex.md)
// ---------------------------------------------------------------------------

export const PROJECT_DOC_MAX_BYTES = 32 * 1024; // 32 kB

const PROJECT_DOC_FILENAMES = ["codex.md", ".codex.md", "CODEX.md"];
const PROJECT_DOC_SEPARATOR = "\n\n--- project-doc ---\n\n";

export function discoverProjectDocPath(startDir: string): string | null {
  const cwd = resolvePath(startDir);

  // 1) Look in the explicit CWD first:
  for (const name of PROJECT_DOC_FILENAMES) {
    const direct = join(cwd, name);
    if (existsSync(direct)) {
      return direct;
    }
  }

  // 2) Fallback: walk up to the Git root and look there.
  let dir = cwd;
  // eslint-disable-next-line no-constant-condition
  while (true) {
    const gitPath = join(dir, ".git");
    if (existsSync(gitPath)) {
      // Once we hit the Git root, search its top‑level for the doc
      for (const name of PROJECT_DOC_FILENAMES) {
        const candidate = join(dir, name);
        if (existsSync(candidate)) {
          return candidate;
        }
      }
      // If Git root but no doc, stop looking.
      return null;
    }

    const parent = dirname(dir);
    if (parent === dir) {
      // Reached filesystem root without finding Git.
      return null;
    }
    dir = parent;
  }
}

/**
 * Load the project documentation markdown (codex.md) if present. If the file
 * exceeds {@link PROJECT_DOC_MAX_BYTES} it will be truncated and a warning is
 * logged.
 *
 * @param cwd The current working directory of the caller
 * @param explicitPath If provided, skips discovery and loads the given path
 */
export function loadProjectDoc(cwd: string, explicitPath?: string): string {
  let filepath: string | null = null;

  if (explicitPath) {
    filepath = resolvePath(cwd, explicitPath);
    if (!existsSync(filepath)) {
      // eslint-disable-next-line no-console
      console.warn(`codex: project doc not found at ${filepath}`);
      filepath = null;
    }
  } else {
    filepath = discoverProjectDocPath(cwd);
  }

  if (!filepath) {
    return "";
  }

  try {
    const buf = readFileSync(filepath);
    if (buf.byteLength > PROJECT_DOC_MAX_BYTES) {
      // eslint-disable-next-line no-console
      console.warn(
        `codex: project doc '${filepath}' exceeds ${PROJECT_DOC_MAX_BYTES} bytes – truncating.`,
      );
    }
    return buf.slice(0, PROJECT_DOC_MAX_BYTES).toString("utf-8");
  } catch {
    return "";
  }
}

export type LoadConfigOptions = {
  /** Working directory used for project doc discovery */
  cwd?: string;
  /** Disable inclusion of the project doc */
  disableProjectDoc?: boolean;
  /** Explicit path to project doc (overrides discovery) */
  projectDocPath?: string;
  /** Whether we are in fullcontext mode. */
  isFullContext?: boolean;
};

export const loadConfig = (
  configPath: string | undefined = CONFIG_FILEPATH,
  instructionsPath: string | undefined = INSTRUCTIONS_FILEPATH,
  options: LoadConfigOptions = {},
): AppConfig => {
  // Determine the actual path to load. If the provided path doesn't exist and
  // the caller passed the default JSON path, automatically fall back to YAML
  // variants.
  let actualConfigPath = configPath;
  if (!existsSync(actualConfigPath)) {
    if (configPath === CONFIG_FILEPATH) {
      if (existsSync(CONFIG_YAML_FILEPATH)) {
        actualConfigPath = CONFIG_YAML_FILEPATH;
      } else if (existsSync(CONFIG_YML_FILEPATH)) {
        actualConfigPath = CONFIG_YML_FILEPATH;
      }
    }
  }

  let storedConfig: StoredConfig = {};
  if (existsSync(actualConfigPath)) {
    const raw = readFileSync(actualConfigPath, "utf-8");
    const ext = extname(actualConfigPath).toLowerCase();
    try {
      if (ext === ".yaml" || ext === ".yml") {
        storedConfig = loadYaml(raw) as unknown as StoredConfig;
      } else {
        storedConfig = JSON.parse(raw);
      }
    } catch {
      // If parsing fails, fall back to empty config to avoid crashing.
      storedConfig = {};
    }
  }

  if (
    storedConfig.disableResponseStorage !== undefined &&
    typeof storedConfig.disableResponseStorage !== "boolean"
  ) {
    if (storedConfig.disableResponseStorage === "true") {
      storedConfig.disableResponseStorage = true;
    } else if (storedConfig.disableResponseStorage === "false") {
      storedConfig.disableResponseStorage = false;
    } else {
      log(
        `[codex] Warning: 'disableResponseStorage' in config is not a boolean (got '${storedConfig.disableResponseStorage}'). Ignoring this value.`,
      );
      delete storedConfig.disableResponseStorage;
    }
  }

  const instructionsFilePathResolved =
    instructionsPath ?? INSTRUCTIONS_FILEPATH;
  const userInstructions = existsSync(instructionsFilePathResolved)
    ? readFileSync(instructionsFilePathResolved, "utf-8")
    : DEFAULT_INSTRUCTIONS;

  // Project doc support.
  const shouldLoadProjectDoc =
    !options.disableProjectDoc &&
    process.env["CODEX_DISABLE_PROJECT_DOC"] !== "1";

  let projectDoc = "";
  let projectDocPath: string | null = null;
  if (shouldLoadProjectDoc) {
    const cwd = options.cwd ?? process.cwd();
    projectDoc = loadProjectDoc(cwd, options.projectDocPath);
    projectDocPath = options.projectDocPath
      ? resolvePath(cwd, options.projectDocPath)
      : discoverProjectDocPath(cwd);
    if (projectDocPath) {
      log(
        `[codex] Loaded project doc from ${projectDocPath} (${projectDoc.length} bytes)`,
      );
    } else {
      log(`[codex] No project doc found in ${cwd}`);
    }
  }

  const combinedInstructions = [userInstructions, projectDoc]
    .filter((s) => s && s.trim() !== "")
    .join(PROJECT_DOC_SEPARATOR);

  // Treat empty string ("" or whitespace) as absence so we can fall back to
  // the latest DEFAULT_MODEL.
  const storedModel =
    storedConfig.model && storedConfig.model.trim() !== ""
      ? storedConfig.model.trim()
      : undefined;

  const config: AppConfig = {
    model:
      storedModel ??
      (options.isFullContext
        ? DEFAULT_FULL_CONTEXT_MODEL
        : DEFAULT_AGENTIC_MODEL),
    provider: storedConfig.provider,
    instructions: combinedInstructions,
    notify: storedConfig.notify === true,
    approvalMode: storedConfig.approvalMode,
<<<<<<< HEAD
    disableResponseStorage: storedConfig.disableResponseStorage === true,
=======
    disableResponseStorage: storedConfig.disableResponseStorage ?? false,
    reasoningEffort: storedConfig.reasoningEffort,
>>>>>>> 892242ef
  };

  // -----------------------------------------------------------------------
  // First‑run bootstrap: if the configuration file (and/or its containing
  // directory) didn't exist we create them now so that users end up with a
  // materialised ~/.codex/config.json file on first execution.  This mirrors
  // what `saveConfig()` would do but without requiring callers to remember to
  // invoke it separately.
  //
  // We intentionally perform this *after* we have computed the final
  // `config` object so that we can just persist the resolved defaults.  The
  // write operations are guarded by `existsSync` checks so that subsequent
  // runs that already have a config will remain read‑only here.
  // -----------------------------------------------------------------------

  try {
    if (!existsSync(actualConfigPath)) {
      // Ensure the directory exists first.
      const dir = dirname(actualConfigPath);
      if (!existsSync(dir)) {
        mkdirSync(dir, { recursive: true });
      }

      // Persist a minimal config – we include the `model` key but leave it as
      // an empty string so that `loadConfig()` treats it as "unset" and falls
      // back to whatever DEFAULT_MODEL is current at runtime.  This prevents
      // pinning users to an old default after upgrading Codex.
      const ext = extname(actualConfigPath).toLowerCase();
      if (ext === ".yaml" || ext === ".yml") {
        writeFileSync(actualConfigPath, dumpYaml(EMPTY_STORED_CONFIG), "utf-8");
      } else {
        writeFileSync(actualConfigPath, EMPTY_CONFIG_JSON, "utf-8");
      }
    }

    // Always ensure the instructions file exists so users can edit it.
    if (!existsSync(instructionsFilePathResolved)) {
      const instrDir = dirname(instructionsFilePathResolved);
      if (!existsSync(instrDir)) {
        mkdirSync(instrDir, { recursive: true });
      }
      writeFileSync(instructionsFilePathResolved, userInstructions, "utf-8");
    }
  } catch {
    // Silently ignore any errors – failure to persist the defaults shouldn't
    // block the CLI from starting.  A future explicit `codex config` command
    // or `saveConfig()` call can handle (re‑)writing later.
  }

  // Only include the "memory" key if it was explicitly set by the user. This
  // preserves backward‑compatibility with older config files (and our test
  // fixtures) that don't include a "memory" section.
  if (storedConfig.memory !== undefined) {
    config.memory = storedConfig.memory;
  }

  if (storedConfig.fullAutoErrorMode) {
    config.fullAutoErrorMode = storedConfig.fullAutoErrorMode;
  }
  // Notification setting: enable desktop notifications when set in config
  config.notify = storedConfig.notify === true;

  // Add default history config if not provided
  if (storedConfig.history !== undefined) {
    config.history = {
      maxSize: storedConfig.history.maxSize ?? 1000,
      saveHistory: storedConfig.history.saveHistory ?? true,
      sensitivePatterns: storedConfig.history.sensitivePatterns ?? [],
    };
  } else {
    config.history = {
      maxSize: 1000,
      saveHistory: true,
      sensitivePatterns: [],
    };
  }

  // Merge default providers with user configured providers in the config.
  config.providers = { ...providers, ...storedConfig.providers };

  return config;
};

export const saveConfig = (
  config: AppConfig,
  configPath = CONFIG_FILEPATH,
  instructionsPath = INSTRUCTIONS_FILEPATH,
): void => {
  // If the caller passed the default JSON path *and* a YAML config already
  // exists on disk, save back to that YAML file instead to preserve the
  // user's chosen format.
  let targetPath = configPath;
  if (
    configPath === CONFIG_FILEPATH &&
    !existsSync(configPath) &&
    (existsSync(CONFIG_YAML_FILEPATH) || existsSync(CONFIG_YML_FILEPATH))
  ) {
    targetPath = existsSync(CONFIG_YAML_FILEPATH)
      ? CONFIG_YAML_FILEPATH
      : CONFIG_YML_FILEPATH;
  }

  const dir = dirname(targetPath);
  if (!existsSync(dir)) {
    mkdirSync(dir, { recursive: true });
  }

  const ext = extname(targetPath).toLowerCase();
  // Create the config object to save
  const configToSave: StoredConfig = {
    model: config.model,
    provider: config.provider,
    providers: config.providers,
    approvalMode: config.approvalMode,
<<<<<<< HEAD
    disableResponseStorage: config.disableResponseStorage,
=======
    reasoningEffort: config.reasoningEffort,
>>>>>>> 892242ef
  };

  // Add history settings if they exist
  if (config.history) {
    configToSave.history = {
      maxSize: config.history.maxSize,
      saveHistory: config.history.saveHistory,
      sensitivePatterns: config.history.sensitivePatterns,
    };
  }

  if (ext === ".yaml" || ext === ".yml") {
    writeFileSync(targetPath, dumpYaml(configToSave), "utf-8");
  } else {
    writeFileSync(targetPath, JSON.stringify(configToSave, null, 2), "utf-8");
  }

  // Take everything before the first PROJECT_DOC_SEPARATOR (or the whole string if none).
  const [userInstructions = ""] = config.instructions.split(
    PROJECT_DOC_SEPARATOR,
  );
  writeFileSync(instructionsPath, userInstructions, "utf-8");
};<|MERGE_RESOLUTION|>--- conflicted
+++ resolved
@@ -388,12 +388,8 @@
     instructions: combinedInstructions,
     notify: storedConfig.notify === true,
     approvalMode: storedConfig.approvalMode,
-<<<<<<< HEAD
     disableResponseStorage: storedConfig.disableResponseStorage === true,
-=======
-    disableResponseStorage: storedConfig.disableResponseStorage ?? false,
     reasoningEffort: storedConfig.reasoningEffort,
->>>>>>> 892242ef
   };
 
   // -----------------------------------------------------------------------
@@ -508,11 +504,8 @@
     provider: config.provider,
     providers: config.providers,
     approvalMode: config.approvalMode,
-<<<<<<< HEAD
     disableResponseStorage: config.disableResponseStorage,
-=======
     reasoningEffort: config.reasoningEffort,
->>>>>>> 892242ef
   };
 
   // Add history settings if they exist
