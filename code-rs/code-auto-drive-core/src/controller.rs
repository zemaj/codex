use std::time::{Duration, Instant};

use code_common::elapsed::format_duration;
use code_core::protocol::ReviewContextMetadata;
use code_core::protocol::ReviewOutputEvent;
use code_git_tooling::GhostCommit;

use crate::AutoTurnAgentsAction;
use crate::AutoTurnAgentsTiming;

#[derive(Clone, Copy, Debug, PartialEq, Eq)]
pub enum AutoContinueMode {
    Immediate,
    TenSeconds,
    SixtySeconds,
    Manual,
}

impl AutoContinueMode {
    pub fn seconds(self) -> Option<u8> {
        match self {
            Self::Immediate => Some(0),
            Self::TenSeconds => Some(10),
            Self::SixtySeconds => Some(60),
            Self::Manual => None,
        }
    }

    pub fn label(self) -> &'static str {
        match self {
            Self::Immediate => "Immediate",
            Self::TenSeconds => "10 seconds",
            Self::SixtySeconds => "60 seconds",
            Self::Manual => "Manual approval",
        }
    }

    pub fn cycle_forward(self) -> Self {
        match self {
            Self::Immediate => Self::TenSeconds,
            Self::TenSeconds => Self::SixtySeconds,
            Self::SixtySeconds => Self::Manual,
            Self::Manual => Self::Immediate,
        }
    }

    pub fn cycle_backward(self) -> Self {
        match self {
            Self::Immediate => Self::Manual,
            Self::TenSeconds => Self::Immediate,
            Self::SixtySeconds => Self::TenSeconds,
            Self::Manual => Self::SixtySeconds,
        }
    }
}

impl Default for AutoContinueMode {
    fn default() -> Self {
        Self::TenSeconds
    }
}

#[derive(Clone, Copy, Debug, PartialEq, Eq)]
pub enum AutoRunPhase {
    Idle,
    Launching,
    Active,
    PausedManual,
    AwaitingReview,
    TransientRecovery,
}

impl AutoRunPhase {
    pub fn is_active(self) -> bool {
        matches!(
            self,
            Self::Launching | Self::Active | Self::PausedManual | Self::AwaitingReview | Self::TransientRecovery
        )
    }
}

impl Default for AutoRunPhase {
    fn default() -> Self {
        Self::Idle
    }
}

#[derive(Debug, Clone)]
pub struct AutoRunSummary {
    pub duration: Duration,
    pub turns_completed: usize,
    pub message: Option<String>,
    pub goal: Option<String>,
}

#[derive(Debug, Clone)]
pub struct AutoRestartState {
    pub token: u64,
    pub attempt: u32,
    pub reason: String,
}

#[derive(Default, Clone)]
pub struct AutoTurnReviewState {
    #[cfg_attr(not(any(test, feature = "test-helpers")), allow(dead_code))]
    pub base_commit: Option<GhostCommit>,
}

#[derive(Clone)]
pub struct AutoResolveState {
    pub prompt: String,
    pub hint: String,
    pub metadata: Option<ReviewContextMetadata>,
    pub attempt: u32,
    pub max_attempts: u32,
    pub phase: AutoResolvePhase,
    pub last_review: Option<ReviewOutputEvent>,
    pub last_fix_message: Option<String>,
}

impl AutoResolveState {
    pub fn new(prompt: String, hint: String, metadata: Option<ReviewContextMetadata>) -> Self {
        Self {
            prompt,
            hint,
            metadata,
            attempt: 0,
            max_attempts: AUTO_RESOLVE_MAX_REVIEW_ATTEMPTS,
            phase: AutoResolvePhase::WaitingForReview,
            last_review: None,
            last_fix_message: None,
        }
    }
}

#[derive(Clone)]
pub enum AutoResolvePhase {
    WaitingForReview,
    PendingFix { review: ReviewOutputEvent },
    AwaitingFix { review: ReviewOutputEvent },
    AwaitingJudge { review: ReviewOutputEvent },
}

pub const AUTO_RESTART_MAX_ATTEMPTS: u32 = 6;
pub const AUTO_RESTART_BASE_DELAY: Duration = Duration::from_secs(5);
pub const AUTO_RESTART_MAX_DELAY: Duration = Duration::from_secs(120);
pub const AUTO_RESOLVE_MAX_REVIEW_ATTEMPTS: u32 = 3;
pub const AUTO_RESOLVE_REVIEW_FOLLOWUP: &str = "This issue has been resolved. Please continue your search and return all remaining issues you find.";

#[derive(Debug, Clone)]
pub enum AutoControllerEffect {
    RefreshUi,
    StartCountdown { countdown_id: u64, seconds: u8 },
    SubmitPrompt,
    LaunchStarted { goal: String },
    LaunchFailed { goal: String, error: String },
    StopCompleted { summary: AutoRunSummary, message: Option<String> },
    TransientPause { attempt: u32, delay: Duration, reason: String },
    ScheduleRestart { token: u64, attempt: u32, delay: Duration },
    CancelCoordinator,
    ResetHistory,
    UpdateTerminalHint { hint: Option<String> },
    SetTaskRunning { running: bool },
    EnsureInputFocus,
    ClearCoordinatorView,
    ShowGoalEntry,
}

#[derive(Default, Clone)]
pub struct AutoDriveController {
    pub active: bool,
    pub goal: Option<String>,
    pub current_summary: Option<String>,
    pub current_progress_past: Option<String>,
    pub current_progress_current: Option<String>,
    pub current_cli_prompt: Option<String>,
    pub current_cli_context: Option<String>,
    pub current_display_line: Option<String>,
    pub current_display_is_summary: bool,
    pub current_reasoning_title: Option<String>,
    pub placeholder_phrase: Option<String>,
    pub thinking_prefix_stripped: bool,
    pub current_summary_index: Option<u32>,
    pub awaiting_submission: bool,
    pub waiting_for_response: bool,
    pub paused_for_manual_edit: bool,
    pub resume_after_manual_submit: bool,
    pub waiting_for_review: bool,
    pub countdown_id: u64,
    pub seconds_remaining: u8,
    pub awaiting_goal_input: bool,
    pub last_broadcast_summary: Option<String>,
    pub last_decision_summary: Option<String>,
    pub last_decision_progress_past: Option<String>,
    pub last_decision_progress_current: Option<String>,
    pub last_decision_display: Option<String>,
    pub last_decision_display_is_summary: bool,
    pub coordinator_waiting: bool,
    pub review_enabled: bool,
    pub subagents_enabled: bool,
    pub cross_check_enabled: bool,
    pub qa_automation_enabled: bool,
    pub pending_agent_actions: Vec<AutoTurnAgentsAction>,
    pub pending_agent_timing: Option<AutoTurnAgentsTiming>,
    pub continue_mode: AutoContinueMode,
    pub started_at: Option<Instant>,
    pub turns_completed: usize,
    pub last_run_summary: Option<AutoRunSummary>,
    pub waiting_for_transient_recovery: bool,
    pub pending_restart: Option<AutoRestartState>,
    pub restart_token: u64,
    pub transient_restart_attempts: u32,
    pub intro_started_at: Option<Instant>,
    pub intro_reduced_motion: bool,
    pub intro_pending: bool,
    pub elapsed_override: Option<Duration>,
<<<<<<< HEAD
    pub pending_stop_message: Option<String>,
=======
    pub phase: AutoRunPhase,
    pub bypass_coordinator_next_submit: bool,
>>>>>>> 223b9b75
}

impl AutoDriveController {
    pub fn prepare_launch(
        &mut self,
        goal: String,
        review_enabled: bool,
        subagents_enabled: bool,
        cross_check_enabled: bool,
        qa_automation_enabled: bool,
        continue_mode: AutoContinueMode,
        reduced_motion: bool,
    ) {
        let seed_intro = self.take_intro_pending();
        self.reset();
        if seed_intro {
            self.mark_intro_pending();
        }

        self.review_enabled = review_enabled;
        self.subagents_enabled = subagents_enabled;
        self.cross_check_enabled = cross_check_enabled;
        self.qa_automation_enabled = qa_automation_enabled;
        self.continue_mode = continue_mode;
        self.reset_countdown();
        self.ensure_intro_timing(reduced_motion);
        self.goal = Some(goal);
        self.awaiting_goal_input = false;
        self.phase = AutoRunPhase::Launching;
        self.bypass_coordinator_next_submit = false;
    }

    pub fn launch_succeeded(
        &mut self,
        goal: String,
        placeholder_phrase: Option<String>,
        now: Instant,
    ) -> Vec<AutoControllerEffect> {
        self.active = true;
        self.started_at = Some(now);
        self.turns_completed = 0;
        self.last_run_summary = None;
        self.goal = Some(goal.clone());
        self.current_summary = None;
        self.current_progress_past = None;
        self.current_progress_current = None;
        self.current_cli_prompt = None;
        self.current_cli_context = None;
        self.current_display_line = None;
        self.current_display_is_summary = false;
        self.current_reasoning_title = None;
        self.current_summary_index = None;
        self.placeholder_phrase = placeholder_phrase;
        self.thinking_prefix_stripped = false;
        self.last_broadcast_summary = None;
        self.last_decision_progress_past = None;
        self.last_decision_progress_current = None;
        self.waiting_for_response = true;
        self.coordinator_waiting = true;
        self.reset_countdown();
        self.phase = AutoRunPhase::Active;
        self.bypass_coordinator_next_submit = false;

        vec![
            AutoControllerEffect::LaunchStarted { goal },
            AutoControllerEffect::RefreshUi,
        ]
    }

    pub fn launch_failed(&mut self, goal: String, error: String) -> Vec<AutoControllerEffect> {
        self.active = false;
        self.goal = None;
        self.awaiting_goal_input = true;
        self.mark_intro_pending();
        self.reset_countdown();
        self.phase = AutoRunPhase::Idle;
        self.bypass_coordinator_next_submit = false;

        vec![
            AutoControllerEffect::LaunchFailed { goal, error },
            AutoControllerEffect::ShowGoalEntry,
            AutoControllerEffect::RefreshUi,
        ]
    }

    pub fn stop_run(
        &mut self,
        now: Instant,
        message: Option<String>,
    ) -> Vec<AutoControllerEffect> {
        let duration = self
            .started_at
            .map(|start| now.saturating_duration_since(start))
            .unwrap_or_default();
        let summary = AutoRunSummary {
            duration,
            turns_completed: self.turns_completed,
            message: message.clone(),
            goal: self.goal.clone(),
        };

        self.reset();
        self.last_run_summary = Some(summary.clone());
        self.awaiting_goal_input = true;
        self.phase = AutoRunPhase::Idle;
        self.bypass_coordinator_next_submit = false;

        self.pending_stop_message = None;
        vec![
            AutoControllerEffect::CancelCoordinator,
            AutoControllerEffect::ResetHistory,
            AutoControllerEffect::ClearCoordinatorView,
            AutoControllerEffect::UpdateTerminalHint { hint: None },
            AutoControllerEffect::SetTaskRunning { running: false },
            AutoControllerEffect::EnsureInputFocus,
            AutoControllerEffect::StopCompleted { summary, message },
            AutoControllerEffect::RefreshUi,
        ]
    }

    pub fn pause_for_transient_failure(
        &mut self,
        now: Instant,
        reason: String,
    ) -> Vec<AutoControllerEffect> {
        let pending_attempt = self.transient_restart_attempts.saturating_add(1);
        let truncated_reason = Self::truncate_error(&reason);
        self.waiting_for_transient_recovery = true;
        self.waiting_for_response = false;
        self.coordinator_waiting = false;
        self.awaiting_submission = false;
        self.paused_for_manual_edit = false;
        self.resume_after_manual_submit = false;
        self.waiting_for_review = false;
        self.current_cli_prompt = None;
        self.current_cli_context = None;
        self.pending_agent_actions.clear();
        self.pending_agent_timing = None;
        self.phase = AutoRunPhase::TransientRecovery;
        self.bypass_coordinator_next_submit = false;

        if pending_attempt > AUTO_RESTART_MAX_ATTEMPTS {
            self.transient_restart_attempts = pending_attempt;
            let summary = AutoRunSummary {
                duration: self
                    .started_at
                    .map(|start| now.saturating_duration_since(start))
                    .unwrap_or_default(),
                turns_completed: self.turns_completed,
                message: Some(format!(
                    "Auto Drive stopped after {AUTO_RESTART_MAX_ATTEMPTS} reconnect attempts."
                )),
                goal: self.goal.clone(),
            };
            self.reset();
            self.last_run_summary = Some(summary.clone());
            self.awaiting_goal_input = true;

            return vec![
                AutoControllerEffect::CancelCoordinator,
                AutoControllerEffect::ResetHistory,
                AutoControllerEffect::ClearCoordinatorView,
                AutoControllerEffect::UpdateTerminalHint { hint: None },
                AutoControllerEffect::SetTaskRunning { running: false },
                AutoControllerEffect::EnsureInputFocus,
                AutoControllerEffect::StopCompleted {
                    summary,
                    message: Some(format!(
                        "Auto Drive stopped after {AUTO_RESTART_MAX_ATTEMPTS} reconnect attempts. Last error: {truncated_reason}"
                    )),
                },
                AutoControllerEffect::RefreshUi,
            ];
        }

        self.transient_restart_attempts = pending_attempt;
        let delay = Self::auto_restart_delay(pending_attempt);
        let token = self.restart_token.wrapping_add(1);
        self.restart_token = token;
        self.pending_restart = Some(AutoRestartState {
            token,
            attempt: pending_attempt,
            reason: truncated_reason.clone(),
        });

        let human_delay = format_duration(delay);
        self.current_display_line = Some(format!(
            "Waiting for connection… retrying in {human_delay} (attempt {pending_attempt}/{AUTO_RESTART_MAX_ATTEMPTS})"
        ));
        self.current_display_is_summary = true;
        self.current_progress_current = Some(format!("Last error: {truncated_reason}"));
        self.current_progress_past = None;
        self.placeholder_phrase = Some("Waiting for connection…".to_string());
        self.thinking_prefix_stripped = false;

        vec![
            AutoControllerEffect::CancelCoordinator,
            AutoControllerEffect::SetTaskRunning { running: false },
            AutoControllerEffect::UpdateTerminalHint {
                hint: Some("Press Esc again to exit Auto Drive".to_string()),
            },
            AutoControllerEffect::TransientPause {
                attempt: pending_attempt,
                delay,
                reason: truncated_reason,
            },
            AutoControllerEffect::ScheduleRestart {
                token,
                attempt: pending_attempt,
                delay,
            },
            AutoControllerEffect::RefreshUi,
        ]
    }

    pub fn schedule_cli_prompt(&mut self, prompt_text: String) -> Vec<AutoControllerEffect> {
        self.current_cli_prompt = Some(prompt_text);
        self.awaiting_submission = true;
        self.reset_countdown();
        self.countdown_id = self.countdown_id.wrapping_add(1);
        let countdown_id = self.countdown_id;
        let countdown = self.countdown_seconds();
        self.seconds_remaining = countdown.unwrap_or(0);

        let mut effects = vec![AutoControllerEffect::RefreshUi];
        if let Some(seconds) = countdown {
            effects.push(AutoControllerEffect::StartCountdown {
                countdown_id,
                seconds,
            });
        }
        effects
    }

    pub fn update_continue_mode(&mut self, mode: AutoContinueMode) -> Vec<AutoControllerEffect> {
        self.continue_mode = mode;
        self.reset_countdown();
        self.seconds_remaining = self.countdown_seconds().unwrap_or(0);

        let mut effects = vec![AutoControllerEffect::RefreshUi];
        if self.awaiting_submission && !self.paused_for_manual_edit {
            self.countdown_id = self.countdown_id.wrapping_add(1);
            let countdown_id = self.countdown_id;
            let countdown = self.countdown_seconds();
            if let Some(seconds) = countdown {
                effects.push(AutoControllerEffect::StartCountdown {
                    countdown_id,
                    seconds,
                });
            }
        }
        effects
    }

    pub fn handle_countdown_tick(
        &mut self,
        countdown_id: u64,
        seconds_left: u8,
    ) -> Vec<AutoControllerEffect> {
        if !self.active
            || countdown_id != self.countdown_id
            || !self.awaiting_submission
            || self.paused_for_manual_edit
        {
            return Vec::new();
        }

        self.seconds_remaining = seconds_left;
        if seconds_left == 0 {
            vec![AutoControllerEffect::SubmitPrompt]
        } else {
            vec![AutoControllerEffect::RefreshUi]
        }
    }

    pub fn reset(&mut self) {
        let review_enabled = self.review_enabled;
        let subagents_enabled = self.subagents_enabled;
        let cross_check_enabled = self.cross_check_enabled;
        let qa_automation_enabled = self.qa_automation_enabled;
        let continue_mode = self.continue_mode;
        let intro_pending = self.intro_pending;
        let intro_started_at = self.intro_started_at;
        let intro_reduced_motion = self.intro_reduced_motion;
        let elapsed_override = self.elapsed_override;
        let pending_stop_message = self.pending_stop_message.clone();

        *self = Self::default();

        self.review_enabled = review_enabled;
        self.subagents_enabled = subagents_enabled;
        self.cross_check_enabled = cross_check_enabled;
        self.qa_automation_enabled = qa_automation_enabled;
        self.continue_mode = continue_mode;
        self.seconds_remaining = self.continue_mode.seconds().unwrap_or(0);
        self.intro_pending = intro_pending;
        self.intro_started_at = intro_started_at;
        self.intro_reduced_motion = intro_reduced_motion;
        self.elapsed_override = elapsed_override;
<<<<<<< HEAD
        self.pending_stop_message = pending_stop_message;
=======
        self.phase = if self.active {
            AutoRunPhase::Active
        } else {
            AutoRunPhase::Idle
        };
        if self.phase != AutoRunPhase::PausedManual {
            self.bypass_coordinator_next_submit = false;
        }
>>>>>>> 223b9b75
    }

    pub fn reset_intro_timing(&mut self) {
        self.intro_started_at = None;
        self.intro_reduced_motion = false;
    }

    pub fn ensure_intro_timing(&mut self, reduced_motion: bool) {
        if self.intro_started_at.is_none() {
            self.intro_started_at = Some(Instant::now());
        }
        self.intro_reduced_motion = reduced_motion;
    }

    pub fn mark_intro_pending(&mut self) {
        self.intro_pending = true;
    }

    pub fn take_intro_pending(&mut self) -> bool {
        if self.intro_pending {
            self.intro_pending = false;
            true
        } else {
            false
        }
    }

    pub fn countdown_active(&self) -> bool {
        self.awaiting_submission
            && !self.paused_for_manual_edit
            && self
                .countdown_seconds()
                .map(|seconds| seconds > 0)
                .unwrap_or(false)
    }

    pub fn countdown_seconds(&self) -> Option<u8> {
        self.continue_mode.seconds()
    }

    pub fn reset_countdown(&mut self) {
        self.seconds_remaining = self.countdown_seconds().unwrap_or(0);
    }

    pub fn set_phase(&mut self, phase: AutoRunPhase) {
        self.phase = phase;
        if phase != AutoRunPhase::PausedManual {
            self.bypass_coordinator_next_submit = false;
        }
    }

    pub fn is_auto_active(&self) -> bool {
        self.phase.is_active()
    }

    pub fn current_phase(&self) -> AutoRunPhase {
        self.phase
    }

    pub fn set_bypass_coordinator_next_submit(&mut self) {
        self.bypass_coordinator_next_submit = true;
    }

    pub fn should_bypass_coordinator_next_submit(&self) -> bool {
        self.bypass_coordinator_next_submit
    }

    pub fn clear_bypass_coordinator_flag(&mut self) {
        self.bypass_coordinator_next_submit = false;
    }

    fn auto_restart_delay(attempt: u32) -> Duration {
        if attempt == 0 {
            return AUTO_RESTART_BASE_DELAY.min(AUTO_RESTART_MAX_DELAY);
        }
        let exponent = attempt.saturating_sub(1).min(5);
        let multiplier = 1u32 << exponent;
        let mut delay = AUTO_RESTART_BASE_DELAY.saturating_mul(multiplier);
        if delay > AUTO_RESTART_MAX_DELAY {
            delay = AUTO_RESTART_MAX_DELAY;
        }
        delay
    }

    fn truncate_error(reason: &str) -> String {
        const MAX_LEN: usize = 160;
        let text = reason.trim();
        if text.len() <= MAX_LEN {
            return text.to_string();
        }
        let mut truncated = text.chars().take(MAX_LEN).collect::<String>();
        truncated.push('…');
        truncated
    }
}<|MERGE_RESOLUTION|>--- conflicted
+++ resolved
@@ -214,12 +214,9 @@
     pub intro_reduced_motion: bool,
     pub intro_pending: bool,
     pub elapsed_override: Option<Duration>,
-<<<<<<< HEAD
     pub pending_stop_message: Option<String>,
-=======
     pub phase: AutoRunPhase,
     pub bypass_coordinator_next_submit: bool,
->>>>>>> 223b9b75
 }
 
 impl AutoDriveController {
@@ -519,9 +516,7 @@
         self.intro_started_at = intro_started_at;
         self.intro_reduced_motion = intro_reduced_motion;
         self.elapsed_override = elapsed_override;
-<<<<<<< HEAD
         self.pending_stop_message = pending_stop_message;
-=======
         self.phase = if self.active {
             AutoRunPhase::Active
         } else {
@@ -530,7 +525,6 @@
         if self.phase != AutoRunPhase::PausedManual {
             self.bypass_coordinator_next_submit = false;
         }
->>>>>>> 223b9b75
     }
 
     pub fn reset_intro_timing(&mut self) {
