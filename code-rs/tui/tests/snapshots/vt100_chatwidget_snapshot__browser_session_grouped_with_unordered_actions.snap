--- conflicted
+++ resolved
@@ -1,17 +1,10 @@
 ---
 source: tui/tests/vt100_chatwidget_snapshot.rs
-assertion_line: 1003
 expression: output
 ---
-<<<<<<< HEAD
  +----------------------------------------------------------------------------+
  |            Code  •  Directory: ~/www/just-every/code/code-rs/tui           |
  +----------------------------------------------------------------------------+
-=======
- ┌────────────────────────────────────────────────────────────────────────────┐
- │                                    Code                                    │
- └────────────────────────────────────────────────────────────────────────────┘
->>>>>>> 3852e26e
    /plan - create a comprehensive plan (multiple agents)
    /code - perform a coding task (multiple agents)
    /branch - work in an isolated /branch then /merge when done (great for
@@ -25,19 +18,6 @@
 
    Browser session "example.com" (https://example.com) started here; latest
    view is shown below.
-<<<<<<< HEAD
-=======
-
-   ╭─ Browser (headless): example.com
-   │
-   │   Opened   https://example.com
-   │   Typed    pizza
-   │   Pressed  Enter
-   │
-   │   Console: ⚠️  Encountering captcha block
-   │
-   ╰─ [Ctrl+B] Expand · [Esc] Stop
->>>>>>> 3852e26e
 
    +- Browser (headless): example.com
    |
