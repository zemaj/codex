--- conflicted
+++ resolved
@@ -5,11 +5,7 @@
 If you prefer to pay-as-you-go, you can still authenticate with your OpenAI API key by setting it as an environment variable:
 
 ```shell
-<<<<<<< HEAD
 export OPENAI_API_KEY="your-api-key-here"
-=======
-printenv OPENAI_API_KEY | codex login --with-api-key
->>>>>>> 69ac5153
 ```
 
 Alternatively, read from a file:
