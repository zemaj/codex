[package]
edition = "2024"
name = "codex-tui"
version = { workspace = true }

[[bin]]
name = "code-tui"
path = "src/main.rs"

[lib]
name = "codex_tui"
path = "src/lib.rs"

[features]
# Enable vt100-based tests (emulator) when running with `--features vt100-tests`.
vt100-tests = []
# Gate verbose debug logging inside the TUI implementation.
debug-logs = []

[lints]
workspace = true

[dependencies]
anyhow = "1"
base64 = "0.22.1"
chrono = { version = "0.4", features = ["serde"] }
clap = { version = "4", features = ["derive"] }
codex-ansi-escape = { path = "../ansi-escape" }
codex-arg0 = { path = "../arg0" }
codex-browser = { path = "../browser" }
codex-common = { path = "../common", features = [
    "cli",
    "elapsed",
    "sandbox_summary",
] }
codex-core = { path = "../core" }
codex-file-search = { path = "../file-search" }
codex-login = { path = "../login" }
codex-ollama = { path = "../ollama" }
codex-protocol = { path = "../protocol" }
color-eyre = "0.6.3"
<<<<<<< HEAD
crossterm = { version = "0.28.1", features = ["bracketed-paste"] }
=======
crossterm = { version = "0.28.1", features = [
    "bracketed-paste",
    "event-stream",
] }
>>>>>>> d32e4f25
diffy = "0.4.2"
image = { version = "^0.25.6", default-features = false, features = ["jpeg"] }
lazy_static = "1"
libc = "0.2"
mcp-types = { path = "../mcp-types" }
once_cell = "1"
path-clean = "1.0.1"
rand = "0.9"
ratatui = { version = "0.29.0", features = [
    "scrolling-regions",
    "unstable-rendered-line-info",
    "unstable-widget-ref",
] }
ratatui-image = "8.0.0"
regex-lite = "0.1"
reqwest = { version = "0.12", features = ["json"] }
serde = { version = "1", features = ["derive"] }
serde_json = { version = "1", features = ["preserve_order"] }
shlex = "1.3.0"
strum = "0.27.2"
strum_macros = "0.27.2"
supports-color = "3.0.2"
textwrap = "0.16.2"
tokio = { version = "1", features = [
    "io-std",
    "macros",
    "process",
    "rt-multi-thread",
    "signal",
] }
tracing = { version = "0.1.41", features = ["log"] }
tracing-appender = "0.2.3"
tracing-subscriber = { version = "0.3.19", features = ["env-filter"] }
tui-input = "0.14.0"
tui-markdown = "0.3.3"
unicode-segmentation = "1.12.0"
unicode-width = "0.1"
url = "2"
uuid = "1"

[target.'cfg(unix)'.dependencies]
libc = "0.2"


[dev-dependencies]
chrono = { version = "0.4", features = ["serde"] }
insta = "1.43.1"
pretty_assertions = "1"
rand = "0.9"
vt100 = "0.16.2"<|MERGE_RESOLUTION|>--- conflicted
+++ resolved
@@ -39,14 +39,7 @@
 codex-ollama = { path = "../ollama" }
 codex-protocol = { path = "../protocol" }
 color-eyre = "0.6.3"
-<<<<<<< HEAD
 crossterm = { version = "0.28.1", features = ["bracketed-paste"] }
-=======
-crossterm = { version = "0.28.1", features = [
-    "bracketed-paste",
-    "event-stream",
-] }
->>>>>>> d32e4f25
 diffy = "0.4.2"
 image = { version = "^0.25.6", default-features = false, features = ["jpeg"] }
 lazy_static = "1"
