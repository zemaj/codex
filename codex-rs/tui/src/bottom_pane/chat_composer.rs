use codex_core::protocol::TokenUsage;
use crossterm::event::KeyCode;
use crossterm::event::KeyEvent;
use crossterm::event::KeyEventKind;
use crossterm::event::KeyModifiers;
use ratatui::buffer::Buffer;
use ratatui::layout::Constraint;
use ratatui::layout::Layout;
use ratatui::layout::Margin;
use ratatui::layout::Rect;
use ratatui::style::Modifier;
use ratatui::style::Style;
use ratatui::style::Stylize;
use ratatui::text::Line;
use ratatui::text::Span;
use ratatui::widgets::Block;
use ratatui::widgets::Borders;
use ratatui::widgets::StatefulWidgetRef;
use ratatui::widgets::WidgetRef;

use super::chat_composer_history::ChatComposerHistory;
use super::command_popup::CommandItem;
use super::command_popup::CommandPopup;
use super::file_search_popup::FileSearchPopup;
use super::paste_burst::PasteBurst;
use crate::bottom_pane::paste_burst::FlushResult;
use crate::slash_command::SlashCommand;
use codex_protocol::custom_prompts::CustomPrompt;

use crate::app_event_sender::AppEventSender;
use crate::bottom_pane::textarea::TextArea;
use crate::bottom_pane::textarea::TextAreaState;
use crate::clipboard_paste::normalize_pasted_path;
use crate::clipboard_paste::paste_image_to_temp_png;
use crate::clipboard_paste::try_decode_base64_image_to_temp_png;
use codex_file_search::FileMatch;
use std::cell::RefCell;
use std::sync::Arc;
use std::sync::atomic::AtomicBool;
use std::sync::atomic::Ordering;
use std::thread;
use std::time::Duration;
use std::time::Instant;

const BASE_PLACEHOLDER_TEXT: &str = "Welcome to Code — What are we coding today? Type / to see commands";
/// If the pasted content exceeds this number of characters, replace it with a
/// placeholder in the UI.
const LARGE_PASTE_CHAR_THRESHOLD: usize = 1000;

/// Result returned when the user interacts with the text area.
#[derive(Debug, PartialEq)]
pub enum InputResult {
    Submitted(String),
    Command(SlashCommand),
    ScrollUp,
    ScrollDown,
    None,
}

struct TokenUsageInfo {
    total_token_usage: TokenUsage,
    last_token_usage: TokenUsage,
    model_context_window: Option<u64>,
    /// Baseline token count present in the context before the user's first
    /// message content is considered. This is used to normalize the
    /// "context left" percentage so it reflects the portion the user can
    /// influence rather than fixed prompt overhead (system prompt, tool
    /// instructions, etc.).
    ///
    /// Preferred source is `cached_input_tokens` from the first turn (when
    /// available), otherwise we fall back to 0.
    initial_prompt_tokens: u64,
}

// Format an integer with thousands separators (e.g., 125,654).
fn format_with_thousands(n: u64) -> String {
    let s = n.to_string();
    let mut out = String::with_capacity(s.len() + s.len() / 3);
    let mut count = 0usize;
    for ch in s.chars().rev() {
        if count != 0 && count % 3 == 0 {
            out.push(',');
        }
        out.push(ch);
        count += 1;
    }
    out.chars().rev().collect()
}

pub(crate) struct ChatComposer {
    textarea: TextArea,
    textarea_state: RefCell<TextAreaState>,
    active_popup: ActivePopup,
    app_event_tx: AppEventSender,
    history: ChatComposerHistory,
    ctrl_c_quit_hint: bool,
    #[allow(dead_code)]
    use_shift_enter_hint: bool,
    dismissed_file_popup_token: Option<String>,
    current_file_query: Option<String>,
    // Tracks a one-off Tab-triggered file search. When set, we will only
    // create/show a popup if the results are non-empty to avoid flicker.
    pending_tab_file_query: Option<String>,
    pending_pastes: Vec<(String, String)>,
    token_usage_info: Option<TokenUsageInfo>,
    has_focus: bool,
    has_chat_history: bool,
    is_task_running: bool,
    // Current status message to display when task is running
    status_message: String,
    // Animation thread for spinning icon when task is running
    animation_running: Option<Arc<AtomicBool>>,
    using_chatgpt_auth: bool,
    // Ephemeral footer notice and its expiry
    footer_notice: Option<(String, std::time::Instant)>,
    // Footer hint visibility flags
    show_reasoning_hint: bool,
    show_diffs_hint: bool,
    reasoning_shown: bool,
    // Sticky flag: after a chat ScrollUp, make the very next Down trigger
    // chat ScrollDown instead of moving within the textarea, unless another
    // key is pressed in between.
    next_down_scrolls_history: bool,
    // Detect and coalesce paste bursts for smoother UX
    paste_burst: PasteBurst,
}

/// Popup state – at most one can be visible at any time.
enum ActivePopup {
    None,
    Command(CommandPopup),
    File(FileSearchPopup),
}

impl ChatComposer {
    pub fn new(
        has_input_focus: bool,
        app_event_tx: AppEventSender,
        enhanced_keys_supported: bool,
        using_chatgpt_auth: bool,
    ) -> Self {
        let use_shift_enter_hint = enhanced_keys_supported;

        Self {
            textarea: TextArea::new(),
            textarea_state: RefCell::new(TextAreaState::default()),
            active_popup: ActivePopup::None,
            app_event_tx,
            history: ChatComposerHistory::new(),
            ctrl_c_quit_hint: false,
            use_shift_enter_hint,
            dismissed_file_popup_token: None,
            current_file_query: None,
            pending_tab_file_query: None,
            pending_pastes: Vec::new(),
            token_usage_info: None,
            has_focus: has_input_focus,
            has_chat_history: false,
            // no double‑Esc handling here; App manages Esc policy
            is_task_running: false,
            status_message: String::from("coding"),
            animation_running: None,
            using_chatgpt_auth,
            footer_notice: None,
            show_reasoning_hint: false,
            show_diffs_hint: false,
            reasoning_shown: false,
            next_down_scrolls_history: false,
            paste_burst: PasteBurst::default(),
        }
    }

    pub fn set_has_chat_history(&mut self, has_history: bool) {
        self.has_chat_history = has_history;
    }

    pub fn set_task_running(&mut self, running: bool) {
        self.is_task_running = running;

        if running {
            // Start animation thread if not already running
            if self.animation_running.is_none() {
                let animation_flag = Arc::new(AtomicBool::new(true));
                let animation_flag_clone = Arc::clone(&animation_flag);
                let app_event_tx_clone = self.app_event_tx.clone();

                thread::spawn(move || {
                    while animation_flag_clone.load(Ordering::Relaxed) {
                        thread::sleep(Duration::from_millis(200)); // Slower animation
                        app_event_tx_clone.send(crate::app_event::AppEvent::RequestRedraw);
                    }
                });

                self.animation_running = Some(animation_flag);
            }
        } else {
            // Stop animation thread
            if let Some(animation_flag) = self.animation_running.take() {
                animation_flag.store(false, Ordering::Relaxed);
            }
        }
    }

    pub fn update_status_message(&mut self, message: String) {
        self.status_message = Self::map_status_message(&message);
    }

    pub fn flash_footer_notice(&mut self, text: String) {
        let expiry = std::time::Instant::now() + std::time::Duration::from_secs(2);
        self.footer_notice = Some((text, expiry));
    }

    // Control footer hint visibility
    pub fn set_show_reasoning_hint(&mut self, show: bool) {
        if self.show_reasoning_hint != show {
            self.show_reasoning_hint = show;
        }
    }

    pub fn set_show_diffs_hint(&mut self, show: bool) {
        if self.show_diffs_hint != show {
            self.show_diffs_hint = show;
        }
    }

    pub fn set_reasoning_state(&mut self, shown: bool) {
        self.reasoning_shown = shown;
    }

    // Map technical status messages to user-friendly ones
    fn map_status_message(technical_message: &str) -> String {
        let lower = technical_message.to_lowercase();

        // Thinking/reasoning patterns
        if lower.contains("reasoning")
            || lower.contains("thinking")
            || lower.contains("planning")
            || lower.contains("waiting for model")
            || lower.contains("model")
        {
            "Thinking".to_string()
        }
        // Tool/command execution patterns
        else if lower.contains("tool")
            || lower.contains("command")
            || lower.contains("running command")
            || lower.contains("running")
            || lower.contains("bash")
            || lower.contains("shell")
        {
            "Using tools".to_string()
        }
        // Browser activity
        else if lower.contains("browser")
            || lower.contains("chrome")
            || lower.contains("cdp")
            || lower.contains("navigate")
            || lower.contains("url")
            || lower.contains("screenshot")
        {
            "Browsing".to_string()
        }
        // Multi-agent orchestration
        else if lower.contains("agent")
            || lower.contains("agents")
            || lower.contains("orchestrating")
            || lower.contains("coordinating")
        {
            "Agents".to_string()
        }
        // Response generation patterns
        else if lower.contains("generating")
            || lower.contains("responding")
            || lower.contains("streaming")
            || lower.contains("writing response")
            || lower.contains("assistant")
            || lower.contains("chat completions")
            || lower.contains("completion")
        {
            "Responding".to_string()
        }
        // File/code editing patterns
        else if lower.contains("editing")
            || lower.contains("writing")
            || lower.contains("modifying")
            || lower.contains("creating file")
            || lower.contains("updating")
            || lower.contains("patch")
        {
            "Coding".to_string()
        }
        // Catch some common technical terms
        else if lower.contains("processing") || lower.contains("analyzing") {
            "Thinking".to_string()
        } else if lower.contains("reading") || lower.contains("searching") {
            "Reading".to_string()
        } else {
            // Default fallback - use "working" for unknown status
            "Working".to_string()
        }
    }

    pub fn desired_height(&self, width: u16) -> u16 {
        // Calculate hint/popup height
        let hint_height = match &self.active_popup {
            ActivePopup::None => 1u16,
            ActivePopup::Command(c) => c.calculate_required_height(),
            ActivePopup::File(c) => c.calculate_required_height(),
        };

        // IMPORTANT: `width` here is the full BottomPane width. When we render, the
        // composer is first given an outer horizontal padding of 1 on each side by
        // BottomPane (−2), then our input Block adds borders (−2), then we add inner
        // horizontal padding via Margin::new(1, 0) (−2). Net: −6 columns.
        // To match wrapping exactly, use width−6 for the TextArea content width.
        let content_width = width.saturating_sub(6);
        let content_lines = self.textarea.desired_height(content_width).max(1); // At least 1 line

        // Total input height: content + border (2) only, no vertical padding
        // Minimum of 3 ensures at least 1 visible line with border
        let input_height = (content_lines + 2).max(3);

        input_height + hint_height
    }

    pub fn cursor_pos(&self, area: Rect) -> Option<(u16, u16)> {
        // Split area: textarea with border at top, hints/popup at bottom
        let hint_height = if matches!(self.active_popup, ActivePopup::None) {
            1
        } else {
            match &self.active_popup {
                ActivePopup::Command(popup) => popup.calculate_required_height(),
                ActivePopup::File(popup) => popup.calculate_required_height(),
                ActivePopup::None => 1,
            }
        };
        // Calculate dynamic height based on content
        let content_width = area.width.saturating_sub(4); // Account for border and padding
        let content_lines = self.textarea.desired_height(content_width).max(1);
        let desired_input_height = (content_lines + 2).max(3); // Parent layout enforces max

        // Use desired height but don't exceed available space
        let input_height = desired_input_height.min(area.height.saturating_sub(hint_height));
        let [input_area, _] = Layout::vertical([
            Constraint::Length(input_height),
            Constraint::Length(hint_height),
        ])
        .areas(area);

        // Get inner area of the bordered input box
        let input_block = Block::default().borders(Borders::ALL);
        let textarea_rect = input_block.inner(input_area);

        // Apply same padding as in render (1 char horizontal only, no vertical padding)
        let padded_textarea_rect = textarea_rect.inner(Margin::new(1, 0));

        let state = self.textarea_state.borrow();
        self.textarea
            .cursor_pos_with_state(padded_textarea_rect, &state)
    }

    /// Returns true if the composer currently contains no user input.
    #[allow(dead_code)]
    pub(crate) fn is_empty(&self) -> bool {
        self.textarea.is_empty()
    }

    /// Update the cached *context-left* percentage and refresh the placeholder
    /// text. The UI relies on the placeholder to convey the remaining
    /// context when the composer is empty.
    pub(crate) fn set_token_usage(
        &mut self,
        total_token_usage: TokenUsage,
        last_token_usage: TokenUsage,
        model_context_window: Option<u64>,
    ) {
        let initial_prompt_tokens = self
            .token_usage_info
            .as_ref()
            .map(|info| info.initial_prompt_tokens)
            .unwrap_or_else(|| last_token_usage.cached_input_tokens.unwrap_or(0));

        self.token_usage_info = Some(TokenUsageInfo {
            total_token_usage,
            last_token_usage,
            model_context_window,
            initial_prompt_tokens,
        });
    }

    /// Record the history metadata advertised by `SessionConfiguredEvent` so
    /// that the composer can navigate cross-session history.
    pub(crate) fn set_history_metadata(&mut self, log_id: u64, entry_count: usize) {
        self.history.set_metadata(log_id, entry_count);
    }

    /// Integrate an asynchronous response to an on-demand history lookup. If
    /// the entry is present and the offset matches the current cursor we
    /// immediately populate the textarea.
    pub(crate) fn on_history_entry_response(
        &mut self,
        log_id: u64,
        offset: usize,
        entry: Option<String>,
    ) -> bool {
        let Some(text) = self.history.on_entry_response(log_id, offset, entry) else {
            return false;
        };
        self.textarea.set_text(&text);
        self.textarea.set_cursor(0);
        true
    }

    pub fn handle_paste(&mut self, pasted: String) -> bool {
        let char_count = pasted.chars().count();
        // If the pasted text looks like a base64/data-URI image, decode it and insert as a path.
        if let Ok((path, info)) = try_decode_base64_image_to_temp_png(&pasted) {
            let filename = path
                .file_name()
                .and_then(|n| n.to_str())
                .unwrap_or("image.png");
            let placeholder = format!("[image: {}]", filename);
            // Insert placeholder and notify chat widget about the mapping.
            self.textarea.insert_str(&placeholder);
            self.textarea.insert_str(" ");
            self.app_event_tx
                .send(crate::app_event::AppEvent::RegisterPastedImage { placeholder: placeholder.clone(), path });
            self.flash_footer_notice(format!("Added image {}x{} (PNG)", info.width, info.height));
        } else if char_count > LARGE_PASTE_CHAR_THRESHOLD {
            let placeholder = format!("[Pasted Content {char_count} chars]");
            self.textarea.insert_str(&placeholder);
            self.pending_pastes.push((placeholder, pasted));
        } else if char_count > 1 && self.handle_paste_image_path(pasted.clone()) {
            self.textarea.insert_str(" ");
        } else if pasted.trim().is_empty() {
            // No textual content pasted — try reading an image directly from the OS clipboard.
            match paste_image_to_temp_png() {
                Ok((path, info)) => {
                    let filename = path
                        .file_name()
                        .and_then(|n| n.to_str())
                        .unwrap_or("image.png");
                    let placeholder = format!("[image: {}]", filename);
                    self.textarea.insert_str(&placeholder);
                    self.textarea.insert_str(" ");
                    self.app_event_tx
                        .send(crate::app_event::AppEvent::RegisterPastedImage { placeholder: placeholder.clone(), path });
                    // Give a small visual confirmation in the footer.
                    self.flash_footer_notice(format!(
                        "Added image {}x{} (PNG)",
                        info.width, info.height
                    ));
                }
                Err(_) => {
                    // Fall back to doing nothing special; keep composer unchanged.
                }
            }
        } else {
            self.textarea.insert_str(&pasted);
        }
        self.sync_command_popup();
        if matches!(self.active_popup, ActivePopup::Command(_)) {
            self.dismissed_file_popup_token = None;
        } else {
            self.sync_file_search_popup();
        }
        true
    }

    /// Heuristic handling for pasted paths: if the pasted text looks like a
    /// filesystem path (including file:// URLs and Windows paths), insert the
    /// normalized path directly into the composer and return true. The caller
    /// will add a trailing space to separate from subsequent input.
    fn handle_paste_image_path(&mut self, pasted: String) -> bool {
        if let Some(path) = normalize_pasted_path(&pasted) {
            // Insert the normalized path verbatim. We don't attempt to load the
            // file or special-case images here; higher layers handle attachments.
            self.textarea.insert_str(&path.to_string_lossy());
            return true;
        }
        false
    }


    /// Clear all composer input and reset transient state like pending pastes
    /// and history navigation.
    pub(crate) fn clear_text(&mut self) {
        self.textarea.set_text("");
        self.pending_pastes.clear();
        self.history.reset_navigation();
    }

    #[allow(dead_code)]
    pub(crate) fn flush_paste_burst_if_due(&mut self) -> bool {
        self.handle_paste_burst_flush(Instant::now())
    }

    pub(crate) fn is_in_paste_burst(&self) -> bool {
        self.paste_burst.is_active()
    }

    pub(crate) fn recommended_paste_flush_delay() -> Duration {
        PasteBurst::recommended_flush_delay()
    }

    /// Integrate results from an asynchronous file search.
    pub(crate) fn on_file_search_result(&mut self, query: String, matches: Vec<FileMatch>) {
        // Handle one-off Tab-triggered case first: only open if matches exist.
        if self.pending_tab_file_query.as_ref() == Some(&query) {
            // Clear pending regardless of result to avoid repeats.
            self.pending_tab_file_query = None;

            if matches.is_empty() {
                return; // do not open popup when no matches to avoid flicker
            }

            match &mut self.active_popup {
                ActivePopup::File(popup) => popup.set_matches(&query, matches),
                _ => {
                    let mut popup = FileSearchPopup::new();
                    popup.set_query(&query);
                    popup.set_matches(&query, matches);
                    self.active_popup = ActivePopup::File(popup);
                }
            }
            self.current_file_query = Some(query);
            self.dismissed_file_popup_token = None;
            return;
        }

        // Otherwise, only apply if user is still editing a token matching the query
        // and that token qualifies for auto-trigger (i.e., @ or ./).
        let current_opt = Self::current_completion_token(&self.textarea);
        let Some(current_token) = current_opt else { return; };
        if !current_token.starts_with(&query) { return; }

        if let ActivePopup::File(popup) = &mut self.active_popup {
            popup.set_matches(&query, matches);
        }
    }

    pub fn set_ctrl_c_quit_hint(&mut self, show: bool, has_focus: bool) {
        self.ctrl_c_quit_hint = show;
        self.set_has_focus(has_focus);
    }

    pub(crate) fn insert_str(&mut self, text: &str) {
        self.textarea.insert_str(text);
        self.sync_command_popup();
        self.sync_file_search_popup();
    }

    /// Close the file-search popup if it is currently active. Returns true if closed.
    pub(crate) fn close_file_popup_if_active(&mut self) -> bool {
        match self.active_popup {
            ActivePopup::File(_) => {
                self.active_popup = ActivePopup::None;
                true
            }
            _ => false,
        }
    }

    /// Handle a key event coming from the main UI.
    pub fn handle_key_event(&mut self, key_event: KeyEvent) -> (InputResult, bool) {
        // Any non-Down key clears the sticky flag; handled before popup routing
        if !matches!(key_event.code, KeyCode::Down) {
            self.next_down_scrolls_history = false;
        }
        let result = match &mut self.active_popup {
            ActivePopup::Command(_) => self.handle_key_event_with_slash_popup(key_event),
            ActivePopup::File(_) => self.handle_key_event_with_file_popup(key_event),
            ActivePopup::None => self.handle_key_event_without_popup(key_event),
        };

        // Update (or hide/show) popup after processing the key.
        self.sync_command_popup();
        if matches!(self.active_popup, ActivePopup::Command(_)) {
            self.dismissed_file_popup_token = None;
        } else {
            self.sync_file_search_popup();
        }

        result
    }

    // popup_active removed; callers use explicit state or rely on App policy.

    /// Handle key event when the slash-command popup is visible.
    fn handle_key_event_with_slash_popup(&mut self, key_event: KeyEvent) -> (InputResult, bool) {
        let ActivePopup::Command(popup) = &mut self.active_popup else {
            unreachable!();
        };

        match key_event {
            KeyEvent { code: KeyCode::Up, .. } => {
                // If there are 0 or 1 items, let Up behave normally (cursor/history/scroll)
                if popup.match_count() <= 1 {
                    return self.handle_key_event_without_popup(key_event);
                }
                popup.move_up();
                (InputResult::None, true)
            }
            KeyEvent { code: KeyCode::Down, .. } => {
                // If there are 0 or 1 items, let Down behave normally (cursor/history/scroll)
                if popup.match_count() <= 1 {
                    return self.handle_key_event_without_popup(key_event);
                }
                popup.move_down();
                (InputResult::None, true)
            }
            KeyEvent {
                code: KeyCode::Esc, ..
            } => {
                // Dismiss the slash popup; keep the current input untouched.
                self.active_popup = ActivePopup::None;
                (InputResult::None, true)
            }
            KeyEvent {
                code: KeyCode::Tab, ..
            } => {
                // Ensure popup filtering/selection reflects the latest composer text
                // before applying completion.
                let first_line = self.textarea.text().lines().next().unwrap_or("");
                popup.on_composer_text_change(first_line.to_string());
                if let Some(sel) = popup.selected_item() {
                    match sel {
                        CommandItem::Builtin(cmd) => {
                            let starts_with_cmd = first_line
                                .trim_start()
                                .starts_with(&format!("/{}", cmd.command()));
                            if !starts_with_cmd {
                                self.textarea.set_text(&format!("/{} ", cmd.command()));
                            }
                        }
                        CommandItem::UserPrompt(idx) => {
                            if let Some(name) = popup.prompt_name(idx) {
                                let starts_with_cmd =
                                    first_line.trim_start().starts_with(&format!("/{name}"));
                                if !starts_with_cmd {
                                    self.textarea.set_text(&format!("/{name} "));
                                }
                            }
                        }
                    }
                    // After completing, place the cursor at the end of the
                    // slash command so the user can immediately type args.
                    let new_cursor = self.textarea.text().len();
                    self.textarea.set_cursor(new_cursor);
                }
                (InputResult::None, true)
            }
            KeyEvent {
                code: KeyCode::Enter,
                modifiers: KeyModifiers::NONE,
                ..
            } => {
                if let Some(sel) = popup.selected_item() {
                    // Get the full command text before clearing
                    let command_text = self.textarea.text().to_string();

                    // Record the exact slash command that was typed
                    self.history.record_local_submission(&command_text);

                    match sel {
                        CommandItem::Builtin(cmd) => {
                            // Check if this is a prompt-expanding command that will trigger agents
                            if cmd.is_prompt_expanding() {
                                self.app_event_tx.send(crate::app_event::AppEvent::PrepareAgents);
                            }
                            // Send command to the app layer with full text.
                            self.app_event_tx
                                .send(crate::app_event::AppEvent::DispatchCommand(cmd, command_text.clone()));
                            // Clear textarea and dismiss popup
                            self.textarea.set_text("");
                            self.active_popup = ActivePopup::None;
                            return (InputResult::Command(cmd), true);
                        }
                        CommandItem::UserPrompt(idx) => {
                            let prompt_content = popup
                                .prompt_content(idx)
                                .map(|s| s.to_string());
                            self.textarea.set_text("");
                            self.active_popup = ActivePopup::None;
                            if let Some(contents) = prompt_content {
                                return (InputResult::Submitted(contents), true);
                            }
                            return (InputResult::None, true);
                        }
                    }
                }
                // Fallback to default newline handling if no command selected.
                self.handle_key_event_without_popup(key_event)
            }
            input => self.handle_input_basic(input),
        }
    }
    #[inline]
    fn clamp_to_char_boundary(text: &str, pos: usize) -> usize {
        let mut p = pos.min(text.len());
        if p < text.len() && !text.is_char_boundary(p) {
            p = text
                .char_indices()
                .map(|(i, _)| i)
                .take_while(|&i| i <= p)
                .last()
                .unwrap_or(0);
        }
        p
    }

    #[inline]
    #[allow(dead_code)]
    fn handle_non_ascii_char(&mut self, input: KeyEvent) -> (InputResult, bool) {
        if let Some(pasted) = self.paste_burst.flush_before_modified_input() {
            self.handle_paste(pasted);
        }
        self.textarea.input(input);
        let text_after = self.textarea.text();
        self.pending_pastes
            .retain(|(placeholder, _)| text_after.contains(placeholder));
        (InputResult::None, true)
    }

    /// Handle key events when file search popup is visible.
    fn handle_key_event_with_file_popup(&mut self, key_event: KeyEvent) -> (InputResult, bool) {
        let ActivePopup::File(popup) = &mut self.active_popup else {
            unreachable!();
        };

        match key_event {
            KeyEvent { code: KeyCode::Up, .. } => {
                // If there are 0 or 1 items, let Up behave normally (cursor/history/scroll)
                if popup.match_count() <= 1 {
                    return self.handle_key_event_without_popup(key_event);
                }
                popup.move_up();
                (InputResult::None, true)
            }
            KeyEvent { code: KeyCode::Down, .. } => {
                // If there are 0 or 1 items, let Down behave normally (cursor/history/scroll)
                if popup.match_count() <= 1 {
                    return self.handle_key_event_without_popup(key_event);
                }
                popup.move_down();
                (InputResult::None, true)
            }
            KeyEvent {
                code: KeyCode::Esc, ..
            } => {
                // Hide popup without modifying text, remember token to avoid immediate reopen.
                if let Some(tok) = Self::current_completion_token(&self.textarea) {
                    self.dismissed_file_popup_token = Some(tok.to_string());
                }
                self.active_popup = ActivePopup::None;
                (InputResult::None, true)
            }
            KeyEvent {
                code: KeyCode::Tab, ..
            }
            | KeyEvent {
                code: KeyCode::Enter,
                modifiers: KeyModifiers::NONE,
                ..
            } => {
                if let Some(sel) = popup.selected_match() {
                    let sel_path = sel.to_string();
                    // Drop popup borrow before using self mutably again.
                    self.insert_selected_path(&sel_path);
                    self.active_popup = ActivePopup::None;
                    return (InputResult::None, true);
                }
                (InputResult::None, false)
            }
            input => self.handle_input_basic(input),
        }
    }

    /// Extract the `@token` that the cursor is currently positioned on, if any.
    ///
    /// The returned string **does not** include the leading `@`.
    ///
    /// Behavior:
    /// - The cursor may be anywhere inside the token (including on the
    ///   leading `@`). It does not need to be at the end of the line.
    /// - A token is delimited by ASCII whitespace (space, tab, newline).
    /// - If the token under the cursor starts with `@`, that token is
    ///   returned without the leading `@`. This includes the case where the
    ///   token is just "@" (empty query), which is used to trigger a UI hint
    fn current_at_token(textarea: &TextArea) -> Option<String> {
        let cursor_offset = textarea.cursor();
        let text = textarea.text();

        // Adjust the provided byte offset to the nearest valid char boundary at or before it.
        let mut safe_cursor = cursor_offset.min(text.len());
        // If we're not on a char boundary, move back to the start of the current char.
        if safe_cursor < text.len() && !text.is_char_boundary(safe_cursor) {
            // Find the last valid boundary <= cursor_offset.
            safe_cursor = text
                .char_indices()
                .map(|(i, _)| i)
                .take_while(|&i| i <= cursor_offset)
                .last()
                .unwrap_or(0);
        }

        // Split the line around the (now safe) cursor position.
        let before_cursor = &text[..safe_cursor];
        let after_cursor = &text[safe_cursor..];

        // Detect whether we're on whitespace at the cursor boundary.
        let at_whitespace = if safe_cursor < text.len() {
            text[safe_cursor..]
                .chars()
                .next()
                .map(|c| c.is_whitespace())
                .unwrap_or(false)
        } else {
            false
        };

        // Left candidate: token containing the cursor position.
        let start_left = before_cursor
            .char_indices()
            .rfind(|(_, c)| c.is_whitespace())
            .map(|(idx, c)| idx + c.len_utf8())
            .unwrap_or(0);
        let end_left_rel = after_cursor
            .char_indices()
            .find(|(_, c)| c.is_whitespace())
            .map(|(idx, _)| idx)
            .unwrap_or(after_cursor.len());
        let end_left = safe_cursor + end_left_rel;
        let token_left = if start_left < end_left {
            Some(&text[start_left..end_left])
        } else {
            None
        };

        // Right candidate: token immediately after any whitespace from the cursor.
        let ws_len_right: usize = after_cursor
            .chars()
            .take_while(|c| c.is_whitespace())
            .map(|c| c.len_utf8())
            .sum();
        let start_right = safe_cursor + ws_len_right;
        let end_right_rel = text[start_right..]
            .char_indices()
            .find(|(_, c)| c.is_whitespace())
            .map(|(idx, _)| idx)
            .unwrap_or(text.len() - start_right);
        let end_right = start_right + end_right_rel;
        let token_right = if start_right < end_right {
            Some(&text[start_right..end_right])
        } else {
            None
        };

        let left_at = token_left
            .filter(|t| t.starts_with('@'))
            .map(|t| t[1..].to_string());
        let right_at = token_right
            .filter(|t| t.starts_with('@'))
            .map(|t| t[1..].to_string());

        if at_whitespace {
            if right_at.is_some() {
                return right_at;
            }
            if token_left.is_some_and(|t| t == "@") {
                return None;
            }
            return left_at;
        }
        if after_cursor.starts_with('@') {
            return right_at.or(left_at);
        }
        left_at.or(right_at)
    }

    /// Extract the completion token under the cursor for auto file search.
    ///
    /// Auto-trigger only for:
    /// - explicit @tokens (without the leading '@' in the return value)
    /// - tokens starting with "./" (relative paths)
    ///
    /// Returns the token text (without a leading '@' if present). Any other
    /// tokens should not auto-trigger completion; they may be handled on Tab.
    fn current_completion_token(textarea: &TextArea) -> Option<String> {
        // Prefer explicit @tokens when present.
        if let Some(tok) = Self::current_at_token(textarea) {
            return Some(tok);
        }

        // Otherwise, consider the generic token under the cursor, but only
        // auto-trigger for tokens starting with "./".
        let cursor_offset = textarea.cursor();
        let text = textarea.text();

        let mut safe_cursor = cursor_offset.min(text.len());
        if safe_cursor < text.len() && !text.is_char_boundary(safe_cursor) {
            safe_cursor = text
                .char_indices()
                .map(|(i, _)| i)
                .take_while(|&i| i <= cursor_offset)
                .last()
                .unwrap_or(0);
        }

        let before_cursor = &text[..safe_cursor];
        let after_cursor = &text[safe_cursor..];

        let start_idx = before_cursor
            .char_indices()
            .rfind(|(_, c)| c.is_whitespace())
            .map(|(idx, c)| idx + c.len_utf8())
            .unwrap_or(0);
        let end_rel_idx = after_cursor
            .char_indices()
            .find(|(_, c)| c.is_whitespace())
            .map(|(idx, _)| idx)
            .unwrap_or(after_cursor.len());
        let end_idx = safe_cursor + end_rel_idx;

        if start_idx >= end_idx {
            return None;
        }

        let token = &text[start_idx..end_idx];

        // Strip a leading '@' if the user typed it but we didn't catch it
        // (paranoia; current_at_token should have handled this case).
        let token_stripped = token.strip_prefix('@').unwrap_or(token);

        if token_stripped.starts_with("./") {
            return Some(token_stripped.to_string());
        }

        None
    }

    /// Extract the generic token under the cursor (no special rules).
    /// Used for Tab-triggered one-off file searches.
    fn current_generic_token(textarea: &TextArea) -> Option<String> {
        let cursor_offset = textarea.cursor();
        let text = textarea.text();

        let mut safe_cursor = cursor_offset.min(text.len());
        if safe_cursor < text.len() && !text.is_char_boundary(safe_cursor) {
            safe_cursor = text
                .char_indices()
                .map(|(i, _)| i)
                .take_while(|&i| i <= cursor_offset)
                .last()
                .unwrap_or(0);
        }

        let before_cursor = &text[..safe_cursor];
        let after_cursor = &text[safe_cursor..];

        let start_idx = before_cursor
            .char_indices()
            .rfind(|(_, c)| c.is_whitespace())
            .map(|(idx, c)| idx + c.len_utf8())
            .unwrap_or(0);
        let end_rel_idx = after_cursor
            .char_indices()
            .find(|(_, c)| c.is_whitespace())
            .map(|(idx, _)| idx)
            .unwrap_or(after_cursor.len());
        let end_idx = safe_cursor + end_rel_idx;

        if start_idx >= end_idx { return None; }

        Some(text[start_idx..end_idx].trim().to_string())
    }

    /// Replace the active `@token` (the one under the cursor) with `path`.
    ///
    /// The algorithm mirrors `current_at_token` so replacement works no matter
    /// where the cursor is within the token and regardless of how many
    /// `@tokens` exist in the line.
    fn insert_selected_path(&mut self, path: &str) {
        let cursor_offset = self.textarea.cursor();
        let text = self.textarea.text();
        // Clamp to a valid char boundary to avoid panics when slicing.
        let safe_cursor = Self::clamp_to_char_boundary(text, cursor_offset);

        let before_cursor = &text[..safe_cursor];
        let after_cursor = &text[safe_cursor..];

        // Determine token boundaries.
        let start_idx = before_cursor
            .char_indices()
            .rfind(|(_, c)| c.is_whitespace())
            .map(|(idx, c)| idx + c.len_utf8())
            .unwrap_or(0);

        let end_rel_idx = after_cursor
            .char_indices()
            .find(|(_, c)| c.is_whitespace())
            .map(|(idx, _)| idx)
            .unwrap_or(after_cursor.len());
        let end_idx = safe_cursor + end_rel_idx;

        // Replace the slice `[start_idx, end_idx)` with the chosen path and a trailing space.
        let mut new_text =
            String::with_capacity(text.len() - (end_idx - start_idx) + path.len() + 1);
        new_text.push_str(&text[..start_idx]);
        new_text.push_str(path);
        new_text.push(' ');
        new_text.push_str(&text[end_idx..]);

        self.textarea.set_text(&new_text);
        let new_cursor = start_idx.saturating_add(path.len()).saturating_add(1);
        self.textarea.set_cursor(new_cursor);
    }

    /// Handle key event when no popup is visible.
    fn handle_key_event_without_popup(&mut self, key_event: KeyEvent) -> (InputResult, bool) {
        match key_event {
            KeyEvent {
                code: KeyCode::Char('d'),
                modifiers: crossterm::event::KeyModifiers::CONTROL,
                kind: KeyEventKind::Press,
                ..
            } if self.is_empty() => {
                self.app_event_tx.send(crate::app_event::AppEvent::ExitRequest);
                (InputResult::None, true)
            }
            // -------------------------------------------------------------
            // Tab-press file search when not using @ or ./ and not in slash cmd
            // -------------------------------------------------------------
            KeyEvent { code: KeyCode::Tab, .. } => {
                // Do not trigger if composing a slash command
                let first_line = self.textarea.text().lines().next().unwrap_or("");
                let starts_with_slash_cmd = first_line.trim_start().starts_with('/');

                if starts_with_slash_cmd {
                    return (InputResult::None, false);
                }

                // If already showing a file popup, let the dedicated handler manage Tab.
                if matches!(self.active_popup, ActivePopup::File(_)) {
                    return (InputResult::None, false);
                }

                // If an @ token is present or token starts with ./, rely on auto-popup.
                if Self::current_completion_token(&self.textarea).is_some() {
                    return (InputResult::None, false);
                }

                // Use the generic token under cursor for a one-off search.
                if let Some(tok) = Self::current_generic_token(&self.textarea) {
                    if !tok.is_empty() {
                        self.pending_tab_file_query = Some(tok.clone());
                        self.app_event_tx.send(crate::app_event::AppEvent::StartFileSearch(tok));
                        // Do not show a popup yet; wait for results and only
                        // show if there are matches to avoid flicker.
                        return (InputResult::None, true);
                    }
                }
                (InputResult::None, false)
            }
            // -------------------------------------------------------------
            // Handle Esc key — leave to App-level policy (clear/stop/backtrack)
            // -------------------------------------------------------------
            KeyEvent { code: KeyCode::Esc, .. } => {
                // Do nothing here so App can implement global Esc ordering.
                (InputResult::None, false)
            }
            // -------------------------------------------------------------
            // Up/Down key handling - check modifiers to determine action
            // -------------------------------------------------------------
            KeyEvent {
                code: KeyCode::Up | KeyCode::Down,
                modifiers,
                ..
            } => {
                // Check if Shift is held for history navigation
                if modifiers.contains(KeyModifiers::SHIFT) {
                    // History navigation with Shift+Up/Down
                    if self
                        .history
                        .should_handle_navigation(self.textarea.text(), self.textarea.cursor())
                    {
                        let replace_text = match key_event.code {
                            KeyCode::Up => self
                                .history
                                .navigate_up(self.textarea.text(), &self.app_event_tx),
                            KeyCode::Down => self.history.navigate_down(&self.app_event_tx),
                            _ => None,
                        };
                        if let Some(text) = replace_text {
                            self.textarea.set_text(&text);
                            self.textarea.set_cursor(0);
                            return (InputResult::None, true);
                        }
                    }
                    // If history navigation didn't happen, just ignore the key
                    (InputResult::None, false)
                } else {
                    // No Shift modifier — move cursor within the input first.
                    // Only when already at the top-left/bottom-right should Up/Down scroll chat.
                    if self.textarea.is_empty() {
                        return match key_event.code {
                            KeyCode::Up => (InputResult::ScrollUp, false),
                            KeyCode::Down => (InputResult::ScrollDown, false),
                            _ => (InputResult::None, false),
                        };
                    }

                    let before = self.textarea.cursor();
                    let len = self.textarea.text().len();
                    match key_event.code {
                        KeyCode::Up => {
                            if before == 0 {
                                (InputResult::ScrollUp, false)
                            } else {
                                // Move up a visual/logical line; if already on first line, TextArea moves to start.
                                self.textarea.input(KeyEvent::new(KeyCode::Up, KeyModifiers::NONE));
                                (InputResult::None, true)
                            }
                        }
                        KeyCode::Down => {
                            // If sticky is set, prefer chat ScrollDown once
                            if self.next_down_scrolls_history {
                                self.next_down_scrolls_history = false;
                                return (InputResult::ScrollDown, false);
                            }
                            if before == len {
                                (InputResult::ScrollDown, false)
                            } else {
                                // Move down a visual/logical line; if already on last line, TextArea moves to end.
                                self.textarea.input(KeyEvent::new(KeyCode::Down, KeyModifiers::NONE));
                                (InputResult::None, true)
                            }
                        }
                        _ => (InputResult::None, false),
                    }
                }
            }
            KeyEvent {
                code: KeyCode::Enter,
                modifiers: KeyModifiers::NONE,
                ..
            } => {
                // Record the exact text that was typed (before replacement)
                let original_text = self.textarea.text().to_string();

                let mut text = self.textarea.text().to_string();
                self.textarea.set_text("");

                // Replace all pending pastes in the text
                for (placeholder, actual) in &self.pending_pastes {
                    if text.contains(placeholder) {
                        text = text.replace(placeholder, actual);
                    }
                }
                self.pending_pastes.clear();

<<<<<<< HEAD
                if text.is_empty() {
                    (InputResult::None, true)
                } else {
                    // Check if this is a prompt-expanding command that will trigger agents
                    let trimmed = original_text.trim();
                    if trimmed.starts_with("/plan ")
                        || trimmed.starts_with("/solve ")
                        || trimmed.starts_with("/code ")
                    {
                        self.app_event_tx.send(crate::app_event::AppEvent::PrepareAgents);
                    }

                    self.history.record_local_submission(&original_text);
                    (InputResult::Submitted(text), true)
=======
                // If there is neither text nor attachments, suppress submission entirely.
                let has_attachments = !self.attached_images.is_empty();
                text = text.trim().to_string();
                if text.is_empty() && !has_attachments {
                    return (InputResult::None, true);
                }
                if !text.is_empty() {
                    self.history.record_local_submission(&text);
>>>>>>> a56eb481
                }
            }
            input => self.handle_input_basic(input),
        }
    }

    fn handle_paste_burst_flush(&mut self, now: Instant) -> bool {
        match self.paste_burst.flush_if_due(now) {
            FlushResult::Paste(pasted) => {
                self.handle_paste(pasted);
                true
            }
            FlushResult::Typed(ch) => {
                // Mirror insert_str() behavior so popups stay in sync when a
                // pending fast char flushes as normal typed input.
                self.textarea.insert_str(ch.to_string().as_str());
                // Keep popup sync consistent with key handling: prefer slash popup; only
                // sync file popup when slash popup is NOT active.
                self.sync_command_popup();
                if matches!(self.active_popup, ActivePopup::Command(_)) {
                    self.dismissed_file_popup_token = None;
                } else {
                    self.sync_file_search_popup();
                }
                true
            }
            FlushResult::None => false,
        }
    }

    /// Handle generic Input events that modify the textarea content.
    fn handle_input_basic(&mut self, input: KeyEvent) -> (InputResult, bool) {
<<<<<<< HEAD
        let text_before = self.textarea.text().to_string();
=======
        // If we have a buffered non-bracketed paste burst and enough time has
        // elapsed since the last char, flush it before handling a new input.
        let now = Instant::now();
        self.handle_paste_burst_flush(now);
>>>>>>> a56eb481

        // Special handling for backspace on placeholders
        if let KeyEvent {
            code: KeyCode::Backspace,
            ..
        } = input
        {
            if self.try_remove_placeholder_at_cursor() {
                // Text was modified, reset history navigation
                self.history.reset_navigation();
                return (InputResult::None, true);
            }
        }

        // Normal input handling
        self.textarea.input(input);
        let text_after = self.textarea.text();

        // If text changed, reset history navigation state
        if text_before != text_after {
            self.history.reset_navigation();
        }

        // Check if any placeholders were removed and remove their corresponding pending pastes
        self.pending_pastes
            .retain(|(placeholder, _)| text_after.contains(placeholder));

        (InputResult::None, true)
    }

    /// Attempts to remove a placeholder if the cursor is at the end of one.
    /// Returns true if a placeholder was removed.
    fn try_remove_placeholder_at_cursor(&mut self) -> bool {
        let text = self.textarea.text();
        let p = Self::clamp_to_char_boundary(text, self.textarea.cursor());

        // Find any placeholder that ends at the cursor position
        let placeholder_to_remove = self.pending_pastes.iter().find_map(|(ph, _)| {
            if p < ph.len() {
                return None;
            }
            let potential_ph_start = p - ph.len();
            if text[potential_ph_start..p] == *ph {
                Some(ph.clone())
            } else {
                None
            }
        });

        if let Some(placeholder) = placeholder_to_remove {
            self.textarea.replace_range(p - placeholder.len()..p, "");
            self.pending_pastes.retain(|(ph, _)| ph != &placeholder);
            true
        } else {
            false
        }
    }

    /// Synchronize `self.command_popup` with the current text in the
    /// textarea. This must be called after every modification that can change
    /// the text so the popup is shown/updated/hidden as appropriate.
    fn sync_command_popup(&mut self) {
        let first_line = self.textarea.text().lines().next().unwrap_or("");
        let input_starts_with_slash = first_line.starts_with('/');
        match &mut self.active_popup {
            ActivePopup::Command(popup) => {
                if input_starts_with_slash {
                    popup.on_composer_text_change(first_line.to_string());
                } else {
                    self.active_popup = ActivePopup::None;
                }
            }
            _ => {
                if input_starts_with_slash {
                    let mut command_popup = CommandPopup::new_with_filter(self.using_chatgpt_auth);
                    command_popup.on_composer_text_change(first_line.to_string());
                    self.active_popup = ActivePopup::Command(command_popup);
                    // Notify app: composer expanded due to slash popup
                    self.app_event_tx.send(crate::app_event::AppEvent::ComposerExpanded);
                }
            }
        }
    }

    #[allow(dead_code)]
    pub(crate) fn set_custom_prompts(&mut self, prompts: Vec<CustomPrompt>) {
        if let ActivePopup::Command(popup) = &mut self.active_popup {
            popup.set_prompts(prompts);
        }
    }

    /// Synchronize `self.file_search_popup` with the current text in the textarea.
    /// Note this is only called when self.active_popup is NOT Command.
    fn sync_file_search_popup(&mut self) {
        // Determine if there is a token underneath the cursor worth completing.
        let query = match Self::current_completion_token(&self.textarea) {
            Some(token) => token,
            None => {
                self.active_popup = ActivePopup::None;
                self.dismissed_file_popup_token = None;
                return;
            }
        };

        // If user dismissed popup for this exact query, don't reopen until text changes.
        if self.dismissed_file_popup_token.as_ref() == Some(&query) {
            return;
        }

        // Trigger file search as soon as at least 1 character is typed.
        // The popup shows an idle hint for an empty query handled above.
        if query.chars().count() >= 1 {
            self.app_event_tx
                .send(crate::app_event::AppEvent::StartFileSearch(query.clone()));
        }

        match &mut self.active_popup {
            ActivePopup::File(popup) => {
                if query.is_empty() {
                    popup.set_empty_prompt();
                } else {
                    popup.set_query(&query);
                }
            }
            _ => {
                let mut popup = FileSearchPopup::new();
                if query.is_empty() {
                    popup.set_empty_prompt();
                } else {
                    popup.set_query(&query);
                }
                self.active_popup = ActivePopup::File(popup);
            }
        }

        self.current_file_query = Some(query);
        self.dismissed_file_popup_token = None;
    }

    fn set_has_focus(&mut self, has_focus: bool) {
        self.has_focus = has_focus;
    }

    // -------------------------------------------------------------
    // History navigation helpers (used by ChatWidget at scroll boundaries)
    // -------------------------------------------------------------
    pub(crate) fn try_history_up(&mut self) -> bool {
        if !self
            .history
            .should_handle_navigation(self.textarea.text(), self.textarea.cursor())
        {
            return false;
        }
        if let Some(text) = self.history.navigate_up(self.textarea.text(), &self.app_event_tx) {
            self.textarea.set_text(&text);
            self.textarea.set_cursor(0);
        }
        true
    }

    pub(crate) fn try_history_down(&mut self) -> bool {
        // Only meaningful when browsing or when original text is recorded
        if !self
            .history
            .should_handle_navigation(self.textarea.text(), self.textarea.cursor())
        {
            return false;
        }
        if let Some(text) = self.history.navigate_down(&self.app_event_tx) {
            self.textarea.set_text(&text);
            self.textarea.set_cursor(0);
        }
        true
    }

    pub(crate) fn history_is_browsing(&self) -> bool { self.history.is_browsing() }

    pub(crate) fn mark_next_down_scrolls_history(&mut self) {
        self.next_down_scrolls_history = true;
    }
}

impl WidgetRef for ChatComposer {
    fn render_ref(&self, area: Rect, buf: &mut Buffer) {
        let popup_height = match &self.active_popup {
            ActivePopup::Command(popup) => popup.calculate_required_height(),
            ActivePopup::File(popup) => popup.calculate_required_height(),
            ActivePopup::None => 1,
        };
        // Split area: textarea with border at top, hints/popup at bottom
        let hint_height = if matches!(self.active_popup, ActivePopup::None) {
            1
        } else {
            popup_height
        };

        // Calculate dynamic height based on content
        let content_width = area.width.saturating_sub(4); // Account for border and padding
        let content_lines = self.textarea.desired_height(content_width).max(1);
        let desired_input_height = (content_lines + 2).max(3); // Parent layout enforces max

        // Use desired height but don't exceed available space
        let input_height = desired_input_height.min(area.height.saturating_sub(hint_height));
        let [input_area, hint_area] = Layout::vertical([
            Constraint::Length(input_height),
            Constraint::Length(hint_height),
        ])
        .areas(area);
        match &self.active_popup {
            ActivePopup::Command(popup) => {
                popup.render_ref(hint_area, buf);
            }
            ActivePopup::File(popup) => {
                popup.render_ref(hint_area, buf);
            }
            ActivePopup::None => {
<<<<<<< HEAD
                let bottom_line_rect = hint_area;

                let key_hint_style = Style::default().fg(crate::colors::function());
                let label_style = Style::default().fg(crate::colors::text_dim());
                // Left side: padding + notices (and Ctrl+C again-to-quit notice if active)
                let mut left_spans: Vec<Span> = Vec::new();
                left_spans.push(Span::from(" "));

                if self.ctrl_c_quit_hint {
                    // Treat as a notice; keep on the left
                    left_spans.push(Span::from("Ctrl+C").style(key_hint_style));
                    left_spans.push(Span::from(" again to quit").style(label_style));
                }

                // Append ephemeral footer notice if present and not expired
                if let Some((msg, until)) = &self.footer_notice {
                    if std::time::Instant::now() <= *until {
                        if !self.ctrl_c_quit_hint { left_spans.push(Span::from("   ")); }
                        left_spans.push(Span::from(msg.clone()).style(Style::default().add_modifier(Modifier::DIM)));
                    }
=======
                let bottom_line_rect = popup_rect;
                let key_hint_style = Style::default().fg(Color::Cyan);
                let mut hint = if self.ctrl_c_quit_hint {
                    vec![
                        " ".into(),
                        "Ctrl+C again".set_style(key_hint_style),
                        " to quit".into(),
                    ]
                } else {
                    let newline_hint_key = if self.use_shift_enter_hint {
                        "Shift+⏎"
                    } else {
                        "Ctrl+J"
                    };
                    vec![
                        " ".into(),
                        "⏎".set_style(key_hint_style),
                        " send   ".into(),
                        newline_hint_key.set_style(key_hint_style),
                        " newline   ".into(),
                        "Ctrl+T".set_style(key_hint_style),
                        " transcript   ".into(),
                        "Ctrl+C".set_style(key_hint_style),
                        " quit".into(),
                    ]
                };

                if !self.ctrl_c_quit_hint && self.esc_backtrack_hint {
                    hint.push("   ".into());
                    hint.push("Esc".set_style(key_hint_style));
                    hint.push(" edit prev".into());
>>>>>>> a56eb481
                }

                // Right side: command key hints (Ctrl+R/D/C) followed by token usage if available
                // We will elide hints when space is tight in this order: hide reasoning, diff viewer.
                let mut right_spans: Vec<Span> = Vec::new();

                // Prepare token usage spans (always shown when available)
                let mut token_spans: Vec<Span> = Vec::new();
                if let Some(token_usage_info) = &self.token_usage_info {
                    let token_usage = &token_usage_info.total_token_usage;
<<<<<<< HEAD
                    let used_str = format_with_thousands(token_usage.blended_total());
                    token_spans.push(Span::from(used_str).style(label_style.add_modifier(Modifier::BOLD)));
                    token_spans.push(Span::from(" tokens ").style(label_style));
=======
                    hint.push("   ".into());
                    hint.push(
                        Span::from(format!("{} tokens used", token_usage.blended_total()))
                            .style(Style::default().add_modifier(Modifier::DIM)),
                    );
                    let last_token_usage = &token_usage_info.last_token_usage;
>>>>>>> a56eb481
                    if let Some(context_window) = token_usage_info.model_context_window {
                        let last_token_usage = &token_usage_info.last_token_usage;
                        let percent_remaining: u8 = if context_window > 0 {
<<<<<<< HEAD
                            let percent = 100.0
                                - (last_token_usage.tokens_in_context_window() as f32
                                    / context_window as f32
                                    * 100.0);
                            percent.clamp(0.0, 100.0) as u8
                        } else { 100 };
                        token_spans.push(Span::from("(").style(label_style));
                        token_spans.push(Span::from(percent_remaining.to_string()).style(label_style.add_modifier(Modifier::BOLD)));
                        token_spans.push(Span::from("% left)").style(label_style));
=======
                            last_token_usage.percent_of_context_window_remaining(
                                context_window,
                                token_usage_info.initial_prompt_tokens,
                            )
                        } else {
                            100
                        };
                        hint.push("   ".into());
                        hint.push(
                            Span::from(format!("{percent_remaining}% context left"))
                                .style(Style::default().add_modifier(Modifier::DIM)),
                        );
>>>>>>> a56eb481
                    }
                }

                // Helper to build hint spans based on inclusion flags
                let build_hints = |include_reasoning: bool, include_diff: bool| -> Vec<Span> {
                    let mut spans: Vec<Span> = Vec::new();
                    if !self.ctrl_c_quit_hint {
                        if self.show_reasoning_hint && include_reasoning {
                            if !spans.is_empty() { spans.push(Span::from("  •  ").style(Style::default())); }
                            spans.push(Span::from("Ctrl+R").style(key_hint_style));
                            let label = if self.reasoning_shown { " hide reasoning" } else { " show reasoning" };
                            spans.push(Span::from(label).style(label_style));
                        }
                        if self.show_diffs_hint && include_diff {
                            if !spans.is_empty() { spans.push(Span::from("  •  ").style(Style::default())); }
                            spans.push(Span::from("Ctrl+D").style(key_hint_style));
                            spans.push(Span::from(" diff viewer").style(label_style));
                        }
                        // Always show quit at the end of the command hints
                        if !spans.is_empty() { spans.push(Span::from("  •  ").style(Style::default())); }
                        spans.push(Span::from("Ctrl+C").style(key_hint_style));
                        spans.push(Span::from(" quit").style(label_style));
                    }
                    spans
                };

                // Start with all hints included
                let mut include_reasoning = true;
                let mut include_diff = true;
                let mut hint_spans = build_hints(include_reasoning, include_diff);

                // Measure function for spans length
                let measure = |spans: &Vec<Span>| -> usize {
                    spans.iter().map(|s| s.content.chars().count()).sum()
                };

                // Compute spacer between left and right to make right content right-aligned
                let left_len: usize = left_spans.iter().map(|s| s.content.chars().count()).sum();
                let total_width = bottom_line_rect.width as usize;
                let trailing_pad = 1usize; // one space on the right edge

                // We'll add separators between hints and tokens when both are present
                let combined_len = |h: &Vec<Span>, t: &Vec<Span>| -> usize {
                    let mut len = measure(h) + measure(t);
                    if !h.is_empty() && !t.is_empty() { len += "  •  ".chars().count(); }
                    len
                };

                // Elide hints in order until content fits
                while left_len + combined_len(&hint_spans, &token_spans) + trailing_pad > total_width {
                    if include_reasoning {
                        include_reasoning = false;
                    } else if include_diff {
                        include_diff = false;
                    } else {
                        break;
                    }
                    hint_spans = build_hints(include_reasoning, include_diff);
                }

                // Compose final right spans: hints, optional separator, then tokens
                if !hint_spans.is_empty() { right_spans.extend(hint_spans); }
                if !right_spans.is_empty() && !token_spans.is_empty() {
                    right_spans.push(Span::from("  •  ").style(Style::default()));
                }
                right_spans.extend(token_spans);

                // Recompute spacer after elision
                let right_len: usize = right_spans.iter().map(|s| s.content.chars().count()).sum();
                let spacer = if total_width > left_len + right_len + trailing_pad {
                    " ".repeat(total_width - left_len - right_len - trailing_pad)
                } else { String::from(" ") };

                let mut line_spans = left_spans;
                line_spans.push(Span::from(spacer));
                line_spans.extend(right_spans);
                line_spans.push(Span::from(" "));

                Line::from(line_spans)
                    .style(Style::default().dim())
                    .render_ref(bottom_line_rect, buf);
            }
        }
        // Draw border around input area with optional "Coding" title when task is running
        let mut input_block = Block::default()
            .borders(Borders::ALL)
            .border_style(Style::default().fg(crate::colors::border()))
            // Fill input block with theme background so underlying content
            // never shows through when the composer grows/shrinks.
            .style(Style::default().bg(crate::colors::background()));

        if self.is_task_running {
            use std::time::{SystemTime, UNIX_EPOCH};

            // Call this when a task starts; store it on self (e.g. self.task_seed)
            fn make_task_seed() -> u64 {
                SystemTime::now()
                    .duration_since(UNIX_EPOCH)
                    .unwrap_or_default()
                    .as_nanos() as u64
            }

            // Mix bits so low bits aren't parity-biased
            fn mix(mut x: u64) -> u64 {
                x ^= x >> 30;
                x = x.wrapping_mul(0xbf58476d1ce4e5b9);
                x ^= x >> 27;
                x = x.wrapping_mul(0x94d049bb133111eb);
                x ^ (x >> 31)
            }

            // Generate a per-render seed; good enough for varied spinners
            let seed = make_task_seed();
            let r = (mix(seed) % 200) as u64;

            // 1% ✨, 49.5% star, 49.5% diamond-family
            let selected_spinner: &[char] = if r < 2 {
                &['✨']
            } else if r < 101 {
                &['✧', '✦', '✧']
            } else {
                match r % 3 {
                    0 => &['✶'],
                    1 => &['◇'],
                    _ => &['◆'],
                }
            };

            let frame_idx = (SystemTime::now()
                .duration_since(UNIX_EPOCH)
                .unwrap_or_default()
                .as_millis()
                / 150) as usize;

            let spinner = selected_spinner[frame_idx % selected_spinner.len()];

            // Create centered title with spinner and spaces
            let title_line = Line::from(vec![
                Span::raw(" "), // Space before spinner
                Span::styled(
                    spinner.to_string(),
                    Style::default().fg(crate::colors::info()),
                ),
                Span::styled(
                    format!(" {}... ", self.status_message),
                    Style::default().fg(crate::colors::info()),
                ), // Space after spinner and after text
            ])
            .centered();
            input_block = input_block.title(title_line);
        }

        let textarea_rect = input_block.inner(input_area);
        input_block.render_ref(input_area, buf);

        // Add padding inside the text area (1 char horizontal only, no vertical padding)
        let padded_textarea_rect = textarea_rect.inner(Margin::new(1, 0));

        let mut state = self.textarea_state.borrow_mut();
        StatefulWidgetRef::render_ref(&(&self.textarea), padded_textarea_rect, buf, &mut state);
        // Only show placeholder if there's no chat history AND no text typed
        if !self.has_chat_history && self.textarea.text().is_empty() {
            Line::from(BASE_PLACEHOLDER_TEXT)
                .style(Style::default().dim())
                .render_ref(padded_textarea_rect, buf);
        }
    }
}

#[cfg(all(test, feature = "legacy_tests"))]
mod tests {
    use crate::app_event::AppEvent;
    use crate::bottom_pane::AppEventSender;
    use crate::bottom_pane::ChatComposer;
    use crate::bottom_pane::InputResult;
    use crate::bottom_pane::chat_composer::LARGE_PASTE_CHAR_THRESHOLD;
    use crate::bottom_pane::textarea::TextArea;

    #[test]
    fn test_current_at_token_basic_cases() {
        let test_cases = vec![
            // Valid @ tokens
            ("@hello", 3, Some("hello".to_string()), "Basic ASCII token"),
            (
                "@file.txt",
                4,
                Some("file.txt".to_string()),
                "ASCII with extension",
            ),
            (
                "hello @world test",
                8,
                Some("world".to_string()),
                "ASCII token in middle",
            ),
            (
                "@test123",
                5,
                Some("test123".to_string()),
                "ASCII with numbers",
            ),
            // Unicode examples
            ("@İstanbul", 3, Some("İstanbul".to_string()), "Turkish text"),
            (
                "@testЙЦУ.rs",
                8,
                Some("testЙЦУ.rs".to_string()),
                "Mixed ASCII and Cyrillic",
            ),
            ("@诶", 2, Some("诶".to_string()), "Chinese character"),
            ("@👍", 2, Some("👍".to_string()), "Emoji token"),
            // Invalid cases (should return None)
            ("hello", 2, None, "No @ symbol"),
            (
                "@",
                1,
                Some("".to_string()),
                "Only @ symbol triggers empty query",
            ),
            ("@ hello", 2, None, "@ followed by space"),
            ("test @ world", 6, None, "@ with spaces around"),
        ];

        for (input, cursor_pos, expected, description) in test_cases {
            let mut textarea = TextArea::new();
            textarea.insert_str(input);
            textarea.set_cursor(cursor_pos);

            let result = ChatComposer::current_at_token(&textarea);
            assert_eq!(
                result, expected,
                "Failed for case: {description} - input: '{input}', cursor: {cursor_pos}"
            );
        }
    }

    #[test]
    fn test_current_at_token_cursor_positions() {
        let test_cases = vec![
            // Different cursor positions within a token
            ("@test", 0, Some("test".to_string()), "Cursor at @"),
            ("@test", 1, Some("test".to_string()), "Cursor after @"),
            ("@test", 5, Some("test".to_string()), "Cursor at end"),
            // Multiple tokens - cursor determines which token
            ("@file1 @file2", 0, Some("file1".to_string()), "First token"),
            (
                "@file1 @file2",
                8,
                Some("file2".to_string()),
                "Second token",
            ),
            // Edge cases
            ("@", 0, Some("".to_string()), "Only @ symbol"),
            ("@a", 2, Some("a".to_string()), "Single character after @"),
            ("", 0, None, "Empty input"),
        ];

        for (input, cursor_pos, expected, description) in test_cases {
            let mut textarea = TextArea::new();
            textarea.insert_str(input);
            textarea.set_cursor(cursor_pos);

            let result = ChatComposer::current_at_token(&textarea);
            assert_eq!(
                result, expected,
                "Failed for cursor position case: {description} - input: '{input}', cursor: {cursor_pos}",
            );
        }
    }

    #[test]
    fn test_current_at_token_whitespace_boundaries() {
        let test_cases = vec![
            // Space boundaries
            (
                "aaa@aaa",
                4,
                None,
                "Connected @ token - no completion by design",
            ),
            (
                "aaa @aaa",
                5,
                Some("aaa".to_string()),
                "@ token after space",
            ),
            (
                "test @file.txt",
                7,
                Some("file.txt".to_string()),
                "@ token after space",
            ),
            // Full-width space boundaries
            (
                "test　@İstanbul",
                8,
                Some("İstanbul".to_string()),
                "@ token after full-width space",
            ),
            (
                "@ЙЦУ　@诶",
                10,
                Some("诶".to_string()),
                "Full-width space between Unicode tokens",
            ),
            // Tab and newline boundaries
            (
                "test\t@file",
                6,
                Some("file".to_string()),
                "@ token after tab",
            ),
        ];

        for (input, cursor_pos, expected, description) in test_cases {
            let mut textarea = TextArea::new();
            textarea.insert_str(input);
            textarea.set_cursor(cursor_pos);

            let result = ChatComposer::current_at_token(&textarea);
            assert_eq!(
                result, expected,
                "Failed for whitespace boundary case: {description} - input: '{input}', cursor: {cursor_pos}",
            );
        }
    }

    #[test]
    fn handle_paste_small_inserts_text() {
        use crossterm::event::KeyCode;
        use crossterm::event::KeyEvent;
        use crossterm::event::KeyModifiers;

        let (tx, _rx) = std::sync::mpsc::channel();
        let sender = AppEventSender::new(tx);
        let mut composer = ChatComposer::new(true, sender, false);

        let needs_redraw = composer.handle_paste("hello".to_string());
        assert!(needs_redraw);
        assert_eq!(composer.textarea.text(), "hello");
        assert!(composer.pending_pastes.is_empty());

        let (result, _) =
            composer.handle_key_event(KeyEvent::new(KeyCode::Enter, KeyModifiers::NONE));
        match result {
            InputResult::Submitted(text) => assert_eq!(text, "hello"),
            _ => panic!("expected Submitted"),
        }
    }

    #[test]
    fn empty_enter_returns_none() {
        use crossterm::event::KeyCode;
        use crossterm::event::KeyEvent;
        use crossterm::event::KeyModifiers;

        let (tx, _rx) = unbounded_channel::<AppEvent>();
        let sender = AppEventSender::new(tx);
        let mut composer = ChatComposer::new(
            true,
            sender,
            false,
            "Ask Codex to do anything".to_string(),
            false,
        );

        // Ensure composer is empty and press Enter.
        assert!(composer.textarea.text().is_empty());
        let (result, _needs_redraw) =
            composer.handle_key_event(KeyEvent::new(KeyCode::Enter, KeyModifiers::NONE));

        match result {
            InputResult::None => {}
            other => panic!("expected None for empty enter, got: {other:?}"),
        }
    }

    #[test]
    fn handle_paste_large_uses_placeholder_and_replaces_on_submit() {
        use crossterm::event::KeyCode;
        use crossterm::event::KeyEvent;
        use crossterm::event::KeyModifiers;

        let (tx, _rx) = std::sync::mpsc::channel();
        let sender = AppEventSender::new(tx);
        let mut composer = ChatComposer::new(true, sender, false);

        let large = "x".repeat(LARGE_PASTE_CHAR_THRESHOLD + 10);
        let needs_redraw = composer.handle_paste(large.clone());
        assert!(needs_redraw);
        let placeholder = format!("[Pasted Content {} chars]", large.chars().count());
        assert_eq!(composer.textarea.text(), placeholder);
        assert_eq!(composer.pending_pastes.len(), 1);
        assert_eq!(composer.pending_pastes[0].0, placeholder);
        assert_eq!(composer.pending_pastes[0].1, large);

        let (result, _) =
            composer.handle_key_event(KeyEvent::new(KeyCode::Enter, KeyModifiers::NONE));
        match result {
            InputResult::Submitted(text) => assert_eq!(text, large),
            _ => panic!("expected Submitted"),
        }
        assert!(composer.pending_pastes.is_empty());
    }

    #[test]
    fn edit_clears_pending_paste() {
        use crossterm::event::KeyCode;
        use crossterm::event::KeyEvent;
        use crossterm::event::KeyModifiers;

        let large = "y".repeat(LARGE_PASTE_CHAR_THRESHOLD + 1);
        let (tx, _rx) = std::sync::mpsc::channel();
        let sender = AppEventSender::new(tx);
        let mut composer = ChatComposer::new(true, sender, false);

        composer.handle_paste(large);
        assert_eq!(composer.pending_pastes.len(), 1);

        // Any edit that removes the placeholder should clear pending_paste
        composer.handle_key_event(KeyEvent::new(KeyCode::Backspace, KeyModifiers::NONE));
        assert!(composer.pending_pastes.is_empty());
    }

    #[test]
    fn ui_snapshots() {
        use crossterm::event::KeyCode;
        use crossterm::event::KeyEvent;
        use crossterm::event::KeyModifiers;
        use insta::assert_snapshot;
        use ratatui::Terminal;
        use ratatui::backend::TestBackend;

        let (tx, _rx) = std::sync::mpsc::channel();
        let sender = AppEventSender::new(tx);
        let mut terminal = match Terminal::new(TestBackend::new(100, 10)) {
            Ok(t) => t,
            Err(e) => panic!("Failed to create terminal: {e}"),
        };

        let test_cases = vec![
            ("empty", None),
            ("small", Some("short".to_string())),
            ("large", Some("z".repeat(LARGE_PASTE_CHAR_THRESHOLD + 5))),
            ("multiple_pastes", None),
            ("backspace_after_pastes", None),
        ];

        for (name, input) in test_cases {
            // Create a fresh composer for each test case
            let mut composer = ChatComposer::new(true, sender.clone(), false);

            if let Some(text) = input {
                composer.handle_paste(text);
            } else if name == "multiple_pastes" {
                // First large paste
                composer.handle_paste("x".repeat(LARGE_PASTE_CHAR_THRESHOLD + 3));
                // Second large paste
                composer.handle_paste("y".repeat(LARGE_PASTE_CHAR_THRESHOLD + 7));
                // Small paste
                composer.handle_paste(" another short paste".to_string());
            } else if name == "backspace_after_pastes" {
                // Three large pastes
                composer.handle_paste("a".repeat(LARGE_PASTE_CHAR_THRESHOLD + 2));
                composer.handle_paste("b".repeat(LARGE_PASTE_CHAR_THRESHOLD + 4));
                composer.handle_paste("c".repeat(LARGE_PASTE_CHAR_THRESHOLD + 6));
                // Move cursor to end and press backspace
                composer.textarea.set_cursor(composer.textarea.text().len());
                composer.handle_key_event(KeyEvent::new(KeyCode::Backspace, KeyModifiers::NONE));
            }

            terminal
                .draw(|f| f.render_widget_ref(composer, f.area()))
                .unwrap_or_else(|e| panic!("Failed to draw {name} composer: {e}"));

            assert_snapshot!(name, terminal.backend());
        }
    }

    #[test]
    fn slash_popup_model_first_for_mo_ui() {
        use insta::assert_snapshot;
        use ratatui::Terminal;
        use ratatui::backend::TestBackend;

        let (tx, _rx) = unbounded_channel::<AppEvent>();
        let sender = AppEventSender::new(tx);

        let mut composer = ChatComposer::new(
            true,
            sender,
            false,
            "Ask Codex to do anything".to_string(),
            false,
        );

        // Type "/mo" humanlike so paste-burst doesn’t interfere.
        type_chars_humanlike(&mut composer, &['/', 'm', 'o']);

        let mut terminal = match Terminal::new(TestBackend::new(60, 4)) {
            Ok(t) => t,
            Err(e) => panic!("Failed to create terminal: {e}"),
        };
        terminal
            .draw(|f| f.render_widget_ref(composer, f.area()))
            .unwrap_or_else(|e| panic!("Failed to draw composer: {e}"));

        // Visual snapshot should show the slash popup with /model as the first entry.
        assert_snapshot!("slash_popup_mo", terminal.backend());
    }

    #[test]
    fn slash_popup_model_first_for_mo_logic() {
        use super::super::command_popup::CommandItem;
        let (tx, _rx) = unbounded_channel::<AppEvent>();
        let sender = AppEventSender::new(tx);
        let mut composer = ChatComposer::new(
            true,
            sender,
            false,
            "Ask Codex to do anything".to_string(),
            false,
        );
        type_chars_humanlike(&mut composer, &['/', 'm', 'o']);

        match &composer.active_popup {
            ActivePopup::Command(popup) => match popup.selected_item() {
                Some(CommandItem::Builtin(cmd)) => {
                    assert_eq!(cmd.command(), "model")
                }
                Some(CommandItem::UserPrompt(_)) => {
                    panic!("unexpected prompt selected for '/mo'")
                }
                None => panic!("no selected command for '/mo'"),
            },
            _ => panic!("slash popup not active after typing '/mo'"),
        }
    }

    // Test helper: simulate human typing with a brief delay and flush the paste-burst buffer
    fn type_chars_humanlike(composer: &mut ChatComposer, chars: &[char]) {
        use crossterm::event::KeyCode;
        use crossterm::event::KeyEvent;
        use crossterm::event::KeyModifiers;
        for &ch in chars {
            let _ = composer.handle_key_event(KeyEvent::new(KeyCode::Char(ch), KeyModifiers::NONE));
            std::thread::sleep(ChatComposer::recommended_paste_flush_delay());
            let _ = composer.flush_paste_burst_if_due();
        }
    }

    #[test]
    fn slash_init_dispatches_command_and_does_not_submit_literal_text() {
        use crossterm::event::KeyCode;
        use crossterm::event::KeyEvent;
        use crossterm::event::KeyModifiers;
        use std::sync::mpsc::TryRecvError;

        let (tx, rx) = std::sync::mpsc::channel();
        let sender = AppEventSender::new(tx);
        let mut composer = ChatComposer::new(true, sender, false);

        // Type the slash command.
        type_chars_humanlike(&mut composer, &['/', 'i', 'n', 'i', 't']);

        // Press Enter to dispatch the selected command.
        let (result, _needs_redraw) =
            composer.handle_key_event(KeyEvent::new(KeyCode::Enter, KeyModifiers::NONE));

        // When a slash command is dispatched, the composer should return a
        // Command result (not submit literal text) and clear its textarea.
        match result {
            InputResult::None | InputResult::ScrollUp | InputResult::ScrollDown => {}
            InputResult::Submitted(text) => {
                panic!("expected command dispatch, but composer submitted literal text: {text}")
            }
            InputResult::None => panic!("expected Command result for '/init'"),
        }
        assert!(composer.textarea.is_empty(), "composer should be cleared");

        // Verify a DispatchCommand event for the "init" command was sent.
        match rx.try_recv() {
            Ok(AppEvent::DispatchCommand(cmd, text)) => {
                assert_eq!(cmd.command(), "init");
                assert_eq!(text, "/init");
            }
            Ok(_other) => panic!("unexpected app event"),
            Err(TryRecvError::Empty) => panic!("expected a DispatchCommand event for '/init'"),
            Err(TryRecvError::Disconnected) => panic!("app event channel disconnected"),
        }
    }

    #[test]
    fn slash_tab_completion_moves_cursor_to_end() {
        use crossterm::event::KeyCode;
        use crossterm::event::KeyEvent;
        use crossterm::event::KeyModifiers;

        let (tx, _rx) = std::sync::mpsc::channel();
        let sender = AppEventSender::new(tx);
        let mut composer = ChatComposer::new(
            true,
            sender,
            false,
            "Ask Codex to do anything".to_string(),
            false,
        );

        type_chars_humanlike(&mut composer, &['/', 'c']);

        let (_result, _needs_redraw) =
            composer.handle_key_event(KeyEvent::new(KeyCode::Tab, KeyModifiers::NONE));

        assert_eq!(composer.textarea.text(), "/compact ");
        assert_eq!(composer.textarea.cursor(), composer.textarea.text().len());
    }

    #[test]
    fn slash_mention_dispatches_command_and_inserts_at() {
        use crossterm::event::KeyCode;
        use crossterm::event::KeyEvent;
        use crossterm::event::KeyModifiers;
        use std::sync::mpsc::TryRecvError;

        let (tx, rx) = std::sync::mpsc::channel();
        let sender = AppEventSender::new(tx);
        let mut composer = ChatComposer::new(true, sender, false);

        type_chars_humanlike(&mut composer, &['/', 'm', 'e', 'n', 't', 'i', 'o', 'n']);

        let (result, _needs_redraw) =
            composer.handle_key_event(KeyEvent::new(KeyCode::Enter, KeyModifiers::NONE));

        match result {
            InputResult::None | InputResult::ScrollUp | InputResult::ScrollDown => {}
            InputResult::Submitted(text) => {
                panic!("expected command dispatch, but composer submitted literal text: {text}")
            }
            InputResult::None => panic!("expected Command result for '/mention'"),
        }
        assert!(composer.textarea.is_empty(), "composer should be cleared");

        match rx.try_recv() {
            Ok(AppEvent::DispatchCommand(cmd, _)) => {
                assert_eq!(cmd.command(), "mention");
                composer.insert_str("@");
            }
            Ok(_other) => panic!("unexpected app event"),
            Err(TryRecvError::Empty) => panic!("expected a DispatchCommand event for '/mention'"),
            Err(TryRecvError::Disconnected) => {
                panic!("app event channel disconnected")
            }
        }
        assert_eq!(composer.textarea.text(), "@");
    }

    #[test]
    fn test_multiple_pastes_submission() {
        use crossterm::event::KeyCode;
        use crossterm::event::KeyEvent;
        use crossterm::event::KeyModifiers;

        let (tx, _rx) = std::sync::mpsc::channel();
        let sender = AppEventSender::new(tx);
        let mut composer = ChatComposer::new(true, sender, false);

        // Define test cases: (paste content, is_large)
        let test_cases = [
            ("x".repeat(LARGE_PASTE_CHAR_THRESHOLD + 3), true),
            (" and ".to_string(), false),
            ("y".repeat(LARGE_PASTE_CHAR_THRESHOLD + 7), true),
        ];

        // Expected states after each paste
        let mut expected_text = String::new();
        let mut expected_pending_count = 0;

        // Apply all pastes and build expected state
        let states: Vec<_> = test_cases
            .iter()
            .map(|(content, is_large)| {
                composer.handle_paste(content.clone());
                if *is_large {
                    let placeholder = format!("[Pasted Content {} chars]", content.chars().count());
                    expected_text.push_str(&placeholder);
                    expected_pending_count += 1;
                } else {
                    expected_text.push_str(content);
                }
                (expected_text.clone(), expected_pending_count)
            })
            .collect();

        // Verify all intermediate states were correct
        assert_eq!(
            states,
            vec![
                (
                    format!("[Pasted Content {} chars]", test_cases[0].0.chars().count()),
                    1
                ),
                (
                    format!(
                        "[Pasted Content {} chars] and ",
                        test_cases[0].0.chars().count()
                    ),
                    1
                ),
                (
                    format!(
                        "[Pasted Content {} chars] and [Pasted Content {} chars]",
                        test_cases[0].0.chars().count(),
                        test_cases[2].0.chars().count()
                    ),
                    2
                ),
            ]
        );

        // Submit and verify final expansion
        let (result, _) =
            composer.handle_key_event(KeyEvent::new(KeyCode::Enter, KeyModifiers::NONE));
        if let InputResult::Submitted(text) = result {
            assert_eq!(text, format!("{} and {}", test_cases[0].0, test_cases[2].0));
        } else {
            panic!("expected Submitted");
        }
    }

    #[test]
    fn test_placeholder_deletion() {
        use crossterm::event::KeyCode;
        use crossterm::event::KeyEvent;
        use crossterm::event::KeyModifiers;

        let (tx, _rx) = std::sync::mpsc::channel();
        let sender = AppEventSender::new(tx);
        let mut composer = ChatComposer::new(true, sender, false);

        // Define test cases: (content, is_large)
        let test_cases = [
            ("a".repeat(LARGE_PASTE_CHAR_THRESHOLD + 5), true),
            (" and ".to_string(), false),
            ("b".repeat(LARGE_PASTE_CHAR_THRESHOLD + 6), true),
        ];

        // Apply all pastes
        let mut current_pos = 0;
        let states: Vec<_> = test_cases
            .iter()
            .map(|(content, is_large)| {
                composer.handle_paste(content.clone());
                if *is_large {
                    let placeholder = format!("[Pasted Content {} chars]", content.chars().count());
                    current_pos += placeholder.len();
                } else {
                    current_pos += content.len();
                }
                (
                    composer.textarea.text().to_string(),
                    composer.pending_pastes.len(),
                    current_pos,
                )
            })
            .collect();

        // Delete placeholders one by one and collect states
        let mut deletion_states = vec![];

        // First deletion
        composer.textarea.set_cursor(states[0].2);
        composer.handle_key_event(KeyEvent::new(KeyCode::Backspace, KeyModifiers::NONE));
        deletion_states.push((
            composer.textarea.text().to_string(),
            composer.pending_pastes.len(),
        ));

        // Second deletion
        composer.textarea.set_cursor(composer.textarea.text().len());
        composer.handle_key_event(KeyEvent::new(KeyCode::Backspace, KeyModifiers::NONE));
        deletion_states.push((
            composer.textarea.text().to_string(),
            composer.pending_pastes.len(),
        ));

        // Verify all states
        assert_eq!(
            deletion_states,
            vec![
                (" and [Pasted Content 1006 chars]".to_string(), 1),
                (" and ".to_string(), 0),
            ]
        );
    }

    #[test]
    fn test_partial_placeholder_deletion() {
        use crossterm::event::KeyCode;
        use crossterm::event::KeyEvent;
        use crossterm::event::KeyModifiers;

        let (tx, _rx) = std::sync::mpsc::channel();
        let sender = AppEventSender::new(tx);
        let mut composer = ChatComposer::new(true, sender, false);

        // Define test cases: (cursor_position_from_end, expected_pending_count)
        let test_cases = [
            5, // Delete from middle - should clear tracking
            0, // Delete from end - should clear tracking
        ];

        let paste = "x".repeat(LARGE_PASTE_CHAR_THRESHOLD + 4);
        let placeholder = format!("[Pasted Content {} chars]", paste.chars().count());

        let states: Vec<_> = test_cases
            .into_iter()
            .map(|pos_from_end| {
                composer.handle_paste(paste.clone());
                composer
                    .textarea
                    .set_cursor(placeholder.len() - pos_from_end);
                composer.handle_key_event(KeyEvent::new(KeyCode::Backspace, KeyModifiers::NONE));
                let result = (
                    composer.textarea.text().contains(&placeholder),
                    composer.pending_pastes.len(),
                );
                composer.textarea.set_text("");
                result
            })
            .collect();

        assert_eq!(
            states,
            vec![
                (false, 0), // After deleting from middle
                (false, 0), // After deleting from end
            ]
        );
    }
}<|MERGE_RESOLUTION|>--- conflicted
+++ resolved
@@ -1159,7 +1159,6 @@
                 }
                 self.pending_pastes.clear();
 
-<<<<<<< HEAD
                 if text.is_empty() {
                     (InputResult::None, true)
                 } else {
@@ -1174,16 +1173,6 @@
 
                     self.history.record_local_submission(&original_text);
                     (InputResult::Submitted(text), true)
-=======
-                // If there is neither text nor attachments, suppress submission entirely.
-                let has_attachments = !self.attached_images.is_empty();
-                text = text.trim().to_string();
-                if text.is_empty() && !has_attachments {
-                    return (InputResult::None, true);
-                }
-                if !text.is_empty() {
-                    self.history.record_local_submission(&text);
->>>>>>> a56eb481
                 }
             }
             input => self.handle_input_basic(input),
@@ -1216,14 +1205,7 @@
 
     /// Handle generic Input events that modify the textarea content.
     fn handle_input_basic(&mut self, input: KeyEvent) -> (InputResult, bool) {
-<<<<<<< HEAD
         let text_before = self.textarea.text().to_string();
-=======
-        // If we have a buffered non-bracketed paste burst and enough time has
-        // elapsed since the last char, flush it before handling a new input.
-        let now = Instant::now();
-        self.handle_paste_burst_flush(now);
->>>>>>> a56eb481
 
         // Special handling for backspace on placeholders
         if let KeyEvent {
@@ -1440,7 +1422,6 @@
                 popup.render_ref(hint_area, buf);
             }
             ActivePopup::None => {
-<<<<<<< HEAD
                 let bottom_line_rect = hint_area;
 
                 let key_hint_style = Style::default().fg(crate::colors::function());
@@ -1461,39 +1442,6 @@
                         if !self.ctrl_c_quit_hint { left_spans.push(Span::from("   ")); }
                         left_spans.push(Span::from(msg.clone()).style(Style::default().add_modifier(Modifier::DIM)));
                     }
-=======
-                let bottom_line_rect = popup_rect;
-                let key_hint_style = Style::default().fg(Color::Cyan);
-                let mut hint = if self.ctrl_c_quit_hint {
-                    vec![
-                        " ".into(),
-                        "Ctrl+C again".set_style(key_hint_style),
-                        " to quit".into(),
-                    ]
-                } else {
-                    let newline_hint_key = if self.use_shift_enter_hint {
-                        "Shift+⏎"
-                    } else {
-                        "Ctrl+J"
-                    };
-                    vec![
-                        " ".into(),
-                        "⏎".set_style(key_hint_style),
-                        " send   ".into(),
-                        newline_hint_key.set_style(key_hint_style),
-                        " newline   ".into(),
-                        "Ctrl+T".set_style(key_hint_style),
-                        " transcript   ".into(),
-                        "Ctrl+C".set_style(key_hint_style),
-                        " quit".into(),
-                    ]
-                };
-
-                if !self.ctrl_c_quit_hint && self.esc_backtrack_hint {
-                    hint.push("   ".into());
-                    hint.push("Esc".set_style(key_hint_style));
-                    hint.push(" edit prev".into());
->>>>>>> a56eb481
                 }
 
                 // Right side: command key hints (Ctrl+R/D/C) followed by token usage if available
@@ -1504,22 +1452,12 @@
                 let mut token_spans: Vec<Span> = Vec::new();
                 if let Some(token_usage_info) = &self.token_usage_info {
                     let token_usage = &token_usage_info.total_token_usage;
-<<<<<<< HEAD
                     let used_str = format_with_thousands(token_usage.blended_total());
                     token_spans.push(Span::from(used_str).style(label_style.add_modifier(Modifier::BOLD)));
                     token_spans.push(Span::from(" tokens ").style(label_style));
-=======
-                    hint.push("   ".into());
-                    hint.push(
-                        Span::from(format!("{} tokens used", token_usage.blended_total()))
-                            .style(Style::default().add_modifier(Modifier::DIM)),
-                    );
-                    let last_token_usage = &token_usage_info.last_token_usage;
->>>>>>> a56eb481
                     if let Some(context_window) = token_usage_info.model_context_window {
                         let last_token_usage = &token_usage_info.last_token_usage;
                         let percent_remaining: u8 = if context_window > 0 {
-<<<<<<< HEAD
                             let percent = 100.0
                                 - (last_token_usage.tokens_in_context_window() as f32
                                     / context_window as f32
@@ -1529,20 +1467,6 @@
                         token_spans.push(Span::from("(").style(label_style));
                         token_spans.push(Span::from(percent_remaining.to_string()).style(label_style.add_modifier(Modifier::BOLD)));
                         token_spans.push(Span::from("% left)").style(label_style));
-=======
-                            last_token_usage.percent_of_context_window_remaining(
-                                context_window,
-                                token_usage_info.initial_prompt_tokens,
-                            )
-                        } else {
-                            100
-                        };
-                        hint.push("   ".into());
-                        hint.push(
-                            Span::from(format!("{percent_remaining}% context left"))
-                                .style(Style::default().add_modifier(Modifier::DIM)),
-                        );
->>>>>>> a56eb481
                     }
                 }
 
