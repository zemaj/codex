--- conflicted
+++ resolved
@@ -22,15 +22,9 @@
 use textwrap::Options as TwOptions;
 use textwrap::WordSplitter;
 
-<<<<<<< HEAD
 /// Insert `lines` above the viewport.
 #[allow(dead_code)]
 pub(crate) fn insert_history_lines(terminal: &mut tui::Tui, lines: Vec<Line>) {
-=======
-/// Insert `lines` above the viewport using the terminal's backend writer
-/// (avoids direct stdout references).
-pub(crate) fn insert_history_lines(terminal: &mut tui::Terminal, lines: Vec<Line>) {
->>>>>>> a56eb481
     let mut out = std::io::stdout();
     insert_history_lines_to_writer(terminal, &mut out, lines);
 }
@@ -526,7 +520,6 @@
     }
 
     #[test]
-<<<<<<< HEAD
     fn word_wrap_line_simple() {
         let line = Line::from("hello world foo bar baz");
         let wrapped = word_wrap_line(&line, 10);
@@ -559,31 +552,6 @@
         );
         assert_eq!(wrapped[1].spans.len(), 2);
         assert_eq!(wrapped[1].spans[0].content, "rld");
-=======
-    fn line_height_counts_double_width_emoji() {
-        let line = "😀😀😀".into(); // each emoji ~ width 2
-        assert_eq!(word_wrap_line(&line, 4).len(), 2);
-        assert_eq!(word_wrap_line(&line, 2).len(), 3);
-        assert_eq!(word_wrap_line(&line, 6).len(), 1);
-    }
-
-    #[test]
-    fn word_wrap_does_not_split_words_simple_english() {
-        let sample = "Years passed, and Willowmere thrived in peace and friendship. Mira’s herb garden flourished with both ordinary and enchanted plants, and travelers spoke of the kindness of the woman who tended them.";
-        let line = sample.into();
-        // Force small width to exercise wrapping at spaces.
-        let wrapped = word_wrap_lines(&[line], 40);
-        let joined: String = wrapped
-            .iter()
-            .map(|l| {
-                l.spans
-                    .iter()
-                    .map(|s| s.content.clone())
-                    .collect::<String>()
-            })
-            .collect::<Vec<_>>()
-            .join("\n");
->>>>>>> a56eb481
         assert!(
             wrapped[1].spans[0]
                 .style
