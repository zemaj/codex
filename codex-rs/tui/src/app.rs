use crate::app_event::{AppEvent, TerminalRunController, TerminalRunEvent};
use crate::app_event_sender::AppEventSender;
use crate::chatwidget::{ChatWidget, GhostState};
use crate::exec_command::strip_bash_lc_and_escape;
use crate::file_search::FileSearchManager;
use crate::get_git_diff::get_git_diff;
use crate::get_login_status;
use crate::history_cell;
use crate::onboarding::onboarding_screen::KeyboardHandler;
use crate::onboarding::onboarding_screen::OnboardingScreen;
use crate::onboarding::onboarding_screen::OnboardingScreenArgs;
use crate::slash_command::SlashCommand;
use crate::transcript_app::TranscriptApp;
use crate::tui;
use crate::tui::TerminalInfo;
use codex_core::config::add_project_allowed_command;
use codex_core::config::Config;
use codex_core::protocol::Event;
use codex_core::protocol::Op;
use codex_core::protocol::SandboxPolicy;
use codex_core::ConversationManager;
use codex_login::{AuthManager, AuthMode, ServerOptions};
use color_eyre::eyre::Result;
use crossterm::event::KeyCode;
use crossterm::event::KeyEvent;
use crossterm::event::KeyEventKind;
use crossterm::event::KeyModifiers;
use crossterm::execute;
use crossterm::terminal::supports_keyboard_enhancement;
use crossterm::SynchronizedUpdate; // trait for stdout().sync_update
use futures::FutureExt;
use portable_pty::{native_pty_system, CommandBuilder, MasterPty, PtyPair, PtySize};
use ratatui::buffer::Buffer;
use ratatui::prelude::Rect;
use ratatui::text::Line;
use ratatui::CompletedFrame;
use shlex::try_join;
use std::collections::{BTreeSet, HashMap, HashSet};
use std::io::{Read, Write};
use std::path::PathBuf;
use std::sync::atomic::AtomicBool;
use std::sync::atomic::Ordering;
use std::sync::mpsc::{channel, Receiver, Sender as StdSender};
use std::sync::{Arc, Mutex};
use std::thread;
use std::time::Duration;
use std::time::Instant;
use tokio::sync::oneshot;

/// Time window for debouncing redraw requests.
///
/// Temporarily widened to ~30 FPS (33 ms) to coalesce bursts of updates while
/// we smooth out per-frame hotspots; keeps redraws responsive without pegging
/// the main thread.
const REDRAW_DEBOUNCE: Duration = Duration::from_millis(33);
const DEFAULT_PTY_ROWS: u16 = 24;
const DEFAULT_PTY_COLS: u16 = 80;

/// Top-level application state: which full-screen view is currently active.
#[allow(clippy::large_enum_variant)]
enum AppState<'a> {
    Onboarding {
        screen: OnboardingScreen,
    },
    /// The main chat UI is visible.
    Chat {
        /// Boxed to avoid a large enum variant and reduce the overall size of
        /// `AppState`.
        widget: Box<ChatWidget<'a>>,
    },
}

struct TerminalRunState {
    command: Vec<String>,
    display: String,
    cancel_tx: Option<oneshot::Sender<()>>,
    running: bool,
    controller: Option<TerminalRunController>,
    writer_tx: Option<Arc<Mutex<Option<StdSender<Vec<u8>>>>>>,
    pty: Option<Arc<Mutex<Box<dyn MasterPty + Send>>>>,
}

struct LoginFlowState {
    shutdown: codex_login::ShutdownHandle,
    join_handle: tokio::task::JoinHandle<()>,
}

pub(crate) struct App<'a> {
    _server: Arc<ConversationManager>,
    app_event_tx: AppEventSender,
    // Split event receivers: high‑priority (input) and bulk (streaming)
    app_event_rx_high: Receiver<AppEvent>,
    app_event_rx_bulk: Receiver<AppEvent>,
    app_state: AppState<'a>,

    /// Config is stored here so we can recreate ChatWidgets as needed.
    config: Config,

    /// Latest available release version (if detected) so new widgets can surface it.
    latest_upgrade_version: Option<String>,

    file_search: FileSearchManager,

    /// True when a redraw has been scheduled but not yet executed (debounce window).
    pending_redraw: Arc<AtomicBool>,
    /// Tracks whether a frame is currently queued or being drawn. Used to coalesce
    /// rapid-fire redraw requests without dropping the final state.
    redraw_inflight: Arc<AtomicBool>,
    /// Set if a redraw request arrived while another frame was in flight. Ensures we
    /// queue one more frame immediately after the current draw completes.
    post_frame_redraw: Arc<AtomicBool>,
    /// True while a one-shot timer for a future animation frame is armed.
    /// This prevents arming multiple timers at once, while allowing timers
    /// to run independently of the short debounce used for immediate redraws.
    scheduled_frame_armed: Arc<AtomicBool>,
    /// Controls the input reader thread spawned at startup.
    input_running: Arc<AtomicBool>,

    // Transcript overlay state
    _transcript_overlay: Option<TranscriptApp>,
    _deferred_history_lines: Vec<Line<'static>>,
    _transcript_saved_viewport: Option<Rect>,

    enhanced_keys_supported: bool,
<<<<<<< HEAD
    non_enhanced_pressed_keys: HashSet<KeyCode>,
=======
    /// Last key reported as a physical `Press`/`Repeat` while keyboard
    /// enhancements were unavailable. Used to drop the matching `Release` echo
    /// that some Windows terminals emit, without impacting release-only
    /// terminals whose characters arrive on key-up.
    last_physical_press_without_enhancements: Option<(KeyCode, KeyModifiers)>,
>>>>>>> 840d4d26

    /// Debug flag for logging LLM requests/responses
    _debug: bool,
    /// Show per-cell ordering overlay when true
    show_order_overlay: bool,

    /// Controls the animation thread that sends CommitTick events.
    commit_anim_running: Arc<AtomicBool>,

    /// Terminal information queried at startup
    terminal_info: TerminalInfo,

    /// Perform a hard clear on the first frame to ensure the entire buffer
    /// starts with our theme background. This avoids terminals that may show
    /// profile defaults until all cells are explicitly painted.
    clear_on_first_frame: bool,

    /// Pending ghost snapshot state to apply after a conversation fork completes.
    pending_jump_back_ghost_state: Option<GhostState>,

    /// Track last known terminal size. If it changes (true resize or a
    /// tab switch that altered the viewport), perform a full clear on the next
    /// draw to avoid ghost cells from the previous size. This is cheap and
    /// happens rarely, but fixes Windows/macOS terminals that don't fully
    /// repaint after focus/size changes until a manual resize occurs.
    last_frame_size: Option<ratatui::prelude::Size>,

    // Double‑Esc timing for backtrack/edit‑previous
    last_esc_time: Option<Instant>,

    /// If true, enable lightweight timing collection and report on exit.
    timing_enabled: bool,
    timing: TimingStats,

    buffer_diff_profiler: BufferDiffProfiler,

    /// True when TUI is currently rendering in the terminal's alternate screen.
    alt_screen_active: bool,

    terminal_runs: HashMap<u64, TerminalRunState>,

    terminal_title_override: Option<String>,
    login_flow: Option<LoginFlowState>,
}

/// Aggregate parameters needed to create a `ChatWidget`, as creation may be
/// deferred until after the Git warning screen is dismissed.
#[derive(Clone, Debug)]
pub(crate) struct ChatWidgetArgs {
    pub(crate) config: Config,
    initial_prompt: Option<String>,
    initial_images: Vec<PathBuf>,
    enhanced_keys_supported: bool,
    terminal_info: TerminalInfo,
    show_order_overlay: bool,
    enable_perf: bool,
    resume_picker: bool,
    latest_upgrade_version: Option<String>,
}

impl App<'_> {
    const DEFAULT_TERMINAL_TITLE: &'static str = "Code";

    pub(crate) fn new(
        config: Config,
        initial_prompt: Option<String>,
        initial_images: Vec<std::path::PathBuf>,
        show_trust_screen: bool,
        debug: bool,
        show_order_overlay: bool,
        terminal_info: TerminalInfo,
        enable_perf: bool,
        resume_picker: bool,
        startup_footer_notice: Option<String>,
        latest_upgrade_version: Option<String>,
    ) -> Self {
        let conversation_manager = Arc::new(ConversationManager::new(AuthManager::shared(
            config.codex_home.clone(),
            AuthMode::ApiKey,
            config.responses_originator_header.clone(),
        )));

        // Split queues so interactive input never waits behind bulk updates.
        let (high_tx, app_event_rx_high) = channel();
        let (bulk_tx, app_event_rx_bulk) = channel();
        let app_event_tx = AppEventSender::new_dual(high_tx.clone(), bulk_tx.clone());
        let pending_redraw = Arc::new(AtomicBool::new(false));
        let redraw_inflight = Arc::new(AtomicBool::new(false));
        let post_frame_redraw = Arc::new(AtomicBool::new(false));
        let scheduled_frame_armed = Arc::new(AtomicBool::new(false));

        let enhanced_keys_supported = supports_keyboard_enhancement().unwrap_or(false);

        // Spawn a dedicated thread for reading the crossterm event loop and
        // re-publishing the events as AppEvents, as appropriate.
        // Create the input thread stop flag up front so we can store it on `Self`.
        let input_running = Arc::new(AtomicBool::new(true));
        {
            let app_event_tx = app_event_tx.clone();
            let input_running_thread = input_running.clone();
            let drop_release_events = enhanced_keys_supported;
            std::thread::spawn(move || {
                // Track recent typing to temporarily increase poll frequency for low latency.
                let mut last_key_time = Instant::now();
                loop {
                    if !input_running_thread.load(Ordering::Relaxed) { break; }
                    // This timeout is necessary to avoid holding the event lock
                    // that crossterm::event::read() acquires. In particular,
                    // reading the cursor position (crossterm::cursor::position())
                    // needs to acquire the event lock, and so will fail if it
                    // can't acquire it within 2 sec. Resizing the terminal
                    // crashes the app if the cursor position can't be read.
                    // Keep the timeout small to minimize input-to-echo latency.
                    // Dynamically adapt poll timeout: when the user is actively typing,
                    // use a very small timeout to minimize key->echo latency; otherwise
                    // back off to reduce CPU when idle.
                    let hot_typing = Instant::now().duration_since(last_key_time) <= Duration::from_millis(250);
                    let poll_timeout = if hot_typing { Duration::from_millis(2) } else { Duration::from_millis(10) };
                    if let Ok(true) = crossterm::event::poll(poll_timeout) {
                        if let Ok(event) = crossterm::event::read() {
                            match event {
                                crossterm::event::Event::Key(key_event) => {
                                    // Some Windows terminals (e.g., legacy conhost) only report
                                    // `Release` events when keyboard enhancement flags are not
                                    // supported. Preserve those events so onboarding works there.
                                    if !drop_release_events
                                        || matches!(key_event.kind, KeyEventKind::Press | KeyEventKind::Repeat)
                                    {
                                        last_key_time = Instant::now();
                                        app_event_tx.send(AppEvent::KeyEvent(key_event));
                                    }
                                }
                                crossterm::event::Event::Resize(_, _) => {
                                    app_event_tx.send(AppEvent::RequestRedraw);
                                }
                                // When the terminal/tab regains focus, issue a redraw.
                                // Some terminals clear the alt‑screen buffer on focus switches,
                                // which can leave the status bar and inline images blank until
                                // the next resize. A focus‑gain repaint fixes this immediately.
                                crossterm::event::Event::FocusGained => {
                                    app_event_tx.send(AppEvent::RequestRedraw);
                                }
                                crossterm::event::Event::FocusLost => {
                                    // No action needed; keep state as‑is.
                                }
                                crossterm::event::Event::Paste(pasted) => {
                                    // Many terminals convert newlines to \r when pasting (e.g., iTerm2),
                                    // but tui-textarea expects \n. Normalize CR to LF.
                                    // [tui-textarea]: https://github.com/rhysd/tui-textarea/blob/4d18622eeac13b309e0ff6a55a46ac6706da68cf/src/textarea.rs#L782-L783
                                    // [iTerm2]: https://github.com/gnachman/iTerm2/blob/5d0c0d9f68523cbd0494dad5422998964a2ecd8d/sources/iTermPasteHelper.m#L206-L216
                                    let pasted = pasted.replace("\r", "\n");
                                    app_event_tx.send(AppEvent::Paste(pasted));
                                }
                                crossterm::event::Event::Mouse(mouse_event) => {
                                    app_event_tx.send(AppEvent::MouseEvent(mouse_event));
                                }
                                // All other event variants are explicitly handled above.
                            }
                        }
                    } else {
                        // Timeout expired, no `Event` is available. If the user is typing
                        // keep the loop hot; otherwise sleep briefly to cut idle CPU.
                        if !hot_typing {
                            std::thread::sleep(Duration::from_millis(5));
                        }
                    }
                }
            });
        }

        let login_status = get_login_status(&config);
        let should_show_onboarding =
            should_show_onboarding(login_status, &config, show_trust_screen);
        let app_state = if should_show_onboarding {
            let show_login_screen = should_show_login_screen(login_status, &config);
            let chat_widget_args = ChatWidgetArgs {
                config: config.clone(),
                initial_prompt,
                initial_images,
                enhanced_keys_supported,
                terminal_info: terminal_info.clone(),
                show_order_overlay,
                enable_perf,
                resume_picker,
                latest_upgrade_version: latest_upgrade_version.clone(),
            };
            AppState::Onboarding {
                screen: OnboardingScreen::new(OnboardingScreenArgs {
                    event_tx: app_event_tx.clone(),
                    codex_home: config.codex_home.clone(),
                    cwd: config.cwd.clone(),
                    show_trust_screen,
                    show_login_screen,
                    chat_widget_args,
                    login_status,
                }),
            }
        } else {
            let mut chat_widget = ChatWidget::new(
                config.clone(),
                app_event_tx.clone(),
                initial_prompt,
                initial_images,
                enhanced_keys_supported,
                terminal_info.clone(),
                show_order_overlay,
                latest_upgrade_version.clone(),
            );
            chat_widget.enable_perf(enable_perf);
            if resume_picker {
                chat_widget.show_resume_picker();
            }
            // Check for initial animations after widget is created
            chat_widget.check_for_initial_animations();
            if let Some(notice) = startup_footer_notice {
                chat_widget.debug_notice(notice);
            }
            AppState::Chat {
                widget: Box::new(chat_widget),
            }
        };

        let file_search = FileSearchManager::new(config.cwd.clone(), app_event_tx.clone());
        let start_in_alt = config.tui.alternate_screen;
        Self {
            _server: conversation_manager,
            app_event_tx,
            app_event_rx_high,
            app_event_rx_bulk,
            app_state,
            config,
            latest_upgrade_version,
            file_search,
            pending_redraw,
            redraw_inflight,
            post_frame_redraw,
            scheduled_frame_armed,
            input_running,
            _transcript_overlay: None,
            _deferred_history_lines: Vec::new(),
            _transcript_saved_viewport: None,
            enhanced_keys_supported,
<<<<<<< HEAD
            non_enhanced_pressed_keys: HashSet::new(),
=======
            last_physical_press_without_enhancements: None,
>>>>>>> 840d4d26
            _debug: debug,
            show_order_overlay,
            commit_anim_running: Arc::new(AtomicBool::new(false)),
            terminal_info,
            clear_on_first_frame: true,
            pending_jump_back_ghost_state: None,
            last_frame_size: None,
            last_esc_time: None,
            timing_enabled: enable_perf,
            timing: TimingStats::default(),
            buffer_diff_profiler: BufferDiffProfiler::new_from_env(),
            alt_screen_active: start_in_alt,
            terminal_runs: HashMap::new(),
            terminal_title_override: None,
            login_flow: None,
        }
    }

    fn apply_terminal_title(&self) {
        let title = self
            .terminal_title_override
            .as_deref()
            .unwrap_or(Self::DEFAULT_TERMINAL_TITLE);
        let _ = crossterm::execute!(
            std::io::stdout(),
            crossterm::terminal::SetTitle(title.to_string())
        );
    }


    /// Schedule a redraw immediately and open a short debounce window to coalesce
    /// subsequent requests. Crucially, even if a timer is already armed (e.g., an
    /// animation scheduled a future frame), we still trigger an immediate redraw
    /// to keep keypress echo latency low.
    #[allow(clippy::unwrap_used)]
    fn schedule_redraw(&self) {
        // Only queue a new frame when one is not already in flight; otherwise record
        // that we owe a follow-up immediately after the active frame completes.
        let should_send = self
            .redraw_inflight
            .compare_exchange(false, true, Ordering::AcqRel, Ordering::Relaxed)
            .is_ok();
        if should_send {
            self.app_event_tx.send(AppEvent::Redraw);
        } else {
            self.post_frame_redraw.store(true, Ordering::Release);
        }

        // Arm debounce window if not already armed.
        if self
            .pending_redraw
            .compare_exchange(false, true, Ordering::Acquire, Ordering::Relaxed)
            .is_ok()
        {
            let pending_redraw = self.pending_redraw.clone();
            thread::spawn(move || {
                thread::sleep(REDRAW_DEBOUNCE);
                pending_redraw.store(false, Ordering::Release);
            });
        }
    }
    
    /// Schedule a redraw after the specified duration
    fn schedule_redraw_in(&self, duration: Duration) {
        // Coalesce timers: only arm one future frame at a time. Crucially, do
        // NOT gate this on the short debounce flag used for immediate redraws,
        // otherwise animations can stall if the timer is suppressed by debounce.
        if self
            .scheduled_frame_armed
            .compare_exchange(false, true, Ordering::Acquire, Ordering::Relaxed)
            .is_err()
        { return; }
        let scheduled = self.scheduled_frame_armed.clone();
        let tx = self.app_event_tx.clone();
        thread::spawn(move || {
            thread::sleep(duration);
            // Allow a subsequent timer to be armed.
            scheduled.store(false, Ordering::Release);
            tx.send(AppEvent::RequestRedraw);
        });
    }

    fn handle_login_mode_change(&mut self, using_chatgpt_auth: bool) {
        self.config.using_chatgpt_auth = using_chatgpt_auth;
        if let AppState::Chat { widget } = &mut self.app_state {
            widget.set_using_chatgpt_auth(using_chatgpt_auth);
            let _ = widget.reload_auth();
        }
    }

    fn start_terminal_run(
        &mut self,
        id: u64,
        command: Vec<String>,
        display: Option<String>,
        controller: Option<TerminalRunController>,
    ) {
        if command.is_empty() {
            self.app_event_tx.send(AppEvent::TerminalChunk {
                id,
                chunk: b"Install command not resolved".to_vec(),
                _is_stderr: true,
            });
            self.app_event_tx.send(AppEvent::TerminalExit {
                id,
                exit_code: Some(1),
                _duration: Duration::from_millis(0),
            });
            return;
        }

        let joined_display = try_join(command.iter().map(|s| s.as_str()))
            .ok()
            .unwrap_or_else(|| command.join(" "));

        let display_line = display.clone().unwrap_or_else(|| joined_display.clone());

        if !display_line.trim().is_empty() {
            let line = format!("$ {display_line}\n");
            self.app_event_tx.send(AppEvent::TerminalChunk {
                id,
                chunk: line.into_bytes(),
                _is_stderr: false,
            });
        }

        let stored_command = command.clone();
        let (cancel_tx, cancel_rx) = oneshot::channel();
        let (writer_tx_raw, writer_rx) = channel::<Vec<u8>>();
        let writer_tx_shared = Arc::new(Mutex::new(Some(writer_tx_raw)));
        let controller_clone = controller.clone();
        let cwd = self.config.cwd.clone();
        let controller_tx = controller.map(|c| c.tx);

        let (pty_rows, pty_cols) = match &self.app_state {
            AppState::Chat { widget } => widget
                .terminal_dimensions_hint()
                .unwrap_or((DEFAULT_PTY_ROWS, DEFAULT_PTY_COLS)),
            _ => (DEFAULT_PTY_ROWS, DEFAULT_PTY_COLS),
        };

        let pty_system = native_pty_system();
        let pair = match pty_system.openpty(PtySize {
            rows: pty_rows,
            cols: pty_cols,
            pixel_width: 0,
            pixel_height: 0,
        }) {
            Ok(pair) => pair,
            Err(err) => {
                let msg = format!("Failed to open PTY: {err}\n");
                self.app_event_tx.send(AppEvent::TerminalChunk {
                    id,
                    chunk: msg.clone().into_bytes(),
                    _is_stderr: true,
                });
                if let Some(ref ctrl) = controller_tx {
                    let _ = ctrl.send(TerminalRunEvent::Chunk {
                        data: msg.clone().into_bytes(),
                        _is_stderr: true,
                    });
                    let _ = ctrl.send(TerminalRunEvent::Exit {
                        exit_code: Some(1),
                        _duration: Duration::from_millis(0),
                    });
                }
                self.app_event_tx.send(AppEvent::TerminalExit {
                    id,
                    exit_code: Some(1),
                    _duration: Duration::from_millis(0),
                });
                return;
            }
        };

        let PtyPair { master, slave } = pair;
        let master = Arc::new(Mutex::new(master));

        let writer = {
            let guard = match master.lock() {
                Ok(guard) => guard,
                Err(_) => {
                    let msg = "Failed to acquire terminal writer: poisoned lock\n".to_string();
                    self.app_event_tx.send(AppEvent::TerminalChunk {
                        id,
                        chunk: msg.clone().into_bytes(),
                        _is_stderr: true,
                    });
                    if let Some(ref ctrl) = controller_tx {
                        let _ = ctrl.send(TerminalRunEvent::Chunk {
                            data: msg.clone().into_bytes(),
                            _is_stderr: true,
                        });
                        let _ = ctrl.send(TerminalRunEvent::Exit {
                            exit_code: Some(1),
                            _duration: Duration::from_millis(0),
                        });
                    }
                    self.app_event_tx.send(AppEvent::TerminalExit {
                        id,
                        exit_code: Some(1),
                        _duration: Duration::from_millis(0),
                    });
                    return;
                }
            };
            let result = guard.take_writer();
            drop(guard);
            match result {
                Ok(writer) => writer,
                Err(err) => {
                    let msg = format!("Failed to acquire terminal writer: {err}\n");
                    self.app_event_tx.send(AppEvent::TerminalChunk {
                        id,
                        chunk: msg.clone().into_bytes(),
                        _is_stderr: true,
                    });
                    if let Some(ref ctrl) = controller_tx {
                        let _ = ctrl.send(TerminalRunEvent::Chunk {
                            data: msg.clone().into_bytes(),
                            _is_stderr: true,
                        });
                        let _ = ctrl.send(TerminalRunEvent::Exit {
                            exit_code: Some(1),
                            _duration: Duration::from_millis(0),
                        });
                    }
                    self.app_event_tx.send(AppEvent::TerminalExit {
                        id,
                        exit_code: Some(1),
                        _duration: Duration::from_millis(0),
                    });
                    return;
                }
            }
        };

        let reader = {
            let guard = match master.lock() {
                Ok(guard) => guard,
                Err(_) => {
                    let msg = "Failed to read terminal output: poisoned lock\n".to_string();
                    self.app_event_tx.send(AppEvent::TerminalChunk {
                        id,
                        chunk: msg.clone().into_bytes(),
                        _is_stderr: true,
                    });
                    if let Some(ref ctrl) = controller_tx {
                        let _ = ctrl.send(TerminalRunEvent::Chunk {
                            data: msg.clone().into_bytes(),
                            _is_stderr: true,
                        });
                        let _ = ctrl.send(TerminalRunEvent::Exit {
                            exit_code: Some(1),
                            _duration: Duration::from_millis(0),
                        });
                    }
                    self.app_event_tx.send(AppEvent::TerminalExit {
                        id,
                        exit_code: Some(1),
                        _duration: Duration::from_millis(0),
                    });
                    return;
                }
            };
            let result = guard.try_clone_reader();
            drop(guard);
            match result {
                Ok(reader) => reader,
                Err(err) => {
                    let msg = format!("Failed to read terminal output: {err}\n");
                    self.app_event_tx.send(AppEvent::TerminalChunk {
                        id,
                        chunk: msg.clone().into_bytes(),
                        _is_stderr: true,
                    });
                    if let Some(ref ctrl) = controller_tx {
                        let _ = ctrl.send(TerminalRunEvent::Chunk {
                            data: msg.clone().into_bytes(),
                            _is_stderr: true,
                        });
                        let _ = ctrl.send(TerminalRunEvent::Exit {
                            exit_code: Some(1),
                            _duration: Duration::from_millis(0),
                        });
                    }
                    self.app_event_tx.send(AppEvent::TerminalExit {
                        id,
                        exit_code: Some(1),
                        _duration: Duration::from_millis(0),
                    });
                    return;
                }
            }
        };

        let mut command_builder = CommandBuilder::new(command[0].clone());
        for arg in &command[1..] {
            command_builder.arg(arg);
        }
        command_builder.cwd(&cwd);

        let mut child = match slave.spawn_command(command_builder) {
            Ok(child) => child,
            Err(err) => {
                let msg = format!("Failed to spawn command: {err}\n");
                self.app_event_tx.send(AppEvent::TerminalChunk {
                    id,
                    chunk: msg.clone().into_bytes(),
                    _is_stderr: true,
                });
                if let Some(ref ctrl) = controller_tx {
                    let _ = ctrl.send(TerminalRunEvent::Chunk {
                        data: msg.clone().into_bytes(),
                        _is_stderr: true,
                    });
                    let _ = ctrl.send(TerminalRunEvent::Exit {
                        exit_code: Some(1),
                        _duration: Duration::from_millis(0),
                    });
                }
                self.app_event_tx.send(AppEvent::TerminalExit {
                    id,
                    exit_code: Some(1),
                    _duration: Duration::from_millis(0),
                });
                return;
            }
        };

        let mut killer = child.clone_killer();

        let master_for_state = Arc::clone(&master);
        self.terminal_runs.insert(
            id,
            TerminalRunState {
                command: stored_command,
                display: display_line.clone(),
                cancel_tx: Some(cancel_tx),
                running: true,
                controller: controller_clone,
                writer_tx: Some(writer_tx_shared.clone()),
                pty: Some(master_for_state),
            },
        );

        let tx = self.app_event_tx.clone();
        let controller_tx_task = controller_tx.clone();
        let master_for_task = Arc::clone(&master);
        let writer_tx_for_task = writer_tx_shared.clone();
        tokio::spawn(async move {
            let start_time = Instant::now();
            let controller_tx = controller_tx_task;
            let _master = master_for_task;

            let writer_handle = tokio::task::spawn_blocking(move || {
                let mut writer = writer;
                while let Ok(bytes) = writer_rx.recv() {
                    if writer.write_all(&bytes).is_err() {
                        break;
                    }
                    if writer.flush().is_err() {
                        break;
                    }
                }
            });

            let tx_reader = tx.clone();
            let controller_tx_reader = controller_tx.clone();
            let reader_handle = tokio::task::spawn_blocking(move || {
                let mut buf = [0u8; 8192];
                let mut reader = reader;
                loop {
                    match reader.read(&mut buf) {
                        Ok(0) => break,
                        Ok(n) => {
                            let chunk = buf[..n].to_vec();
                            tx_reader.send(AppEvent::TerminalChunk {
                                id,
                                chunk: chunk.clone(),
                                _is_stderr: false,
                            });
                            if let Some(ref ctrl) = controller_tx_reader {
                                let _ = ctrl.send(TerminalRunEvent::Chunk {
                                    data: chunk,
                                    _is_stderr: false,
                                });
                            }
                        }
                        Err(err) => {
                            let msg = format!("Error reading terminal output: {err}\n");
                            tx_reader.send(AppEvent::TerminalChunk {
                                id,
                                chunk: msg.clone().into_bytes(),
                                _is_stderr: true,
                            });
                            if let Some(ref ctrl) = controller_tx_reader {
                                let _ = ctrl.send(TerminalRunEvent::Chunk {
                                    data: msg.into_bytes(),
                                    _is_stderr: true,
                                });
                            }
                            break;
                        }
                    }
                }
            });

            let mut cancel_rx = cancel_rx.fuse();
            let mut cancel_triggered = false;
            let wait_handle = tokio::task::spawn_blocking(move || child.wait());
            futures::pin_mut!(wait_handle);
            let wait_status = loop {
                tokio::select! {
                    res = &mut wait_handle => break res,
                    res = &mut cancel_rx, if !cancel_triggered => {
                        if res.is_ok() {
                            cancel_triggered = true;
                            let _ = killer.kill();
                        }
                    }
                }
            };

            {
                let mut guard = writer_tx_for_task.lock().unwrap();
                guard.take();
            }

            let _ = reader_handle.await;
            let _ = writer_handle.await;

            let (exit_code, duration) = match wait_status {
                Ok(Ok(status)) => (Some(status.exit_code() as i32), start_time.elapsed()),
                Ok(Err(err)) => {
                    let msg = format!("Process wait failed: {err}\n");
                    tx.send(AppEvent::TerminalChunk {
                        id,
                        chunk: msg.clone().into_bytes(),
                        _is_stderr: true,
                    });
                    if let Some(ref ctrl) = controller_tx {
                        let _ = ctrl.send(TerminalRunEvent::Chunk {
                            data: msg.clone().into_bytes(),
                            _is_stderr: true,
                        });
                    }
                    (None, start_time.elapsed())
                }
                Err(err) => {
                    let msg = format!("Process join failed: {err}\n");
                    tx.send(AppEvent::TerminalChunk {
                        id,
                        chunk: msg.clone().into_bytes(),
                        _is_stderr: true,
                    });
                    if let Some(ref ctrl) = controller_tx {
                        let _ = ctrl.send(TerminalRunEvent::Chunk {
                            data: msg.clone().into_bytes(),
                            _is_stderr: true,
                        });
                    }
                    (None, start_time.elapsed())
                }
            };

            if let Some(ref ctrl) = controller_tx {
                let _ = ctrl.send(TerminalRunEvent::Exit {
                    exit_code,
                    _duration: duration,
                });
            }
            tx.send(AppEvent::TerminalExit {
                id,
                exit_code,
                _duration: duration,
            });
        });
    }

    pub(crate) fn run(&mut self, terminal: &mut tui::Tui) -> Result<()> {
        // Insert an event to trigger the first render.
        let app_event_tx = self.app_event_tx.clone();
        app_event_tx.send(AppEvent::RequestRedraw);
        // Some Windows/macOS terminals report an initial size that stabilizes
        // shortly after entering the alt screen. Schedule one follow‑up frame
        // to catch any late size change without polling.
        app_event_tx.send(AppEvent::ScheduleFrameIn(Duration::from_millis(120)));

        'main: loop {
            let event = match self.next_event_priority() { Some(e) => e, None => break 'main };
            match event {
                AppEvent::InsertHistory(mut lines) => match &mut self.app_state {
                    AppState::Chat { widget } => {
                        // Coalesce consecutive InsertHistory events to reduce redraw churn.
                        while let Ok(AppEvent::InsertHistory(mut more)) = self.app_event_rx_bulk.try_recv() {
                            lines.append(&mut more);
                        }
                        tracing::debug!("app: InsertHistory lines={}", lines.len());
                        if self.alt_screen_active {
                            widget.insert_history_lines(lines)
                        } else {
                            use std::io::stdout;
                            // Compute desired bottom height now, so growing/shrinking input
                            // adjusts the reserved region immediately even before the next frame.
                            let width = terminal.size().map(|s| s.width).unwrap_or(80);
                            let reserve = widget.desired_bottom_height(width).max(1);
                            let _ = execute!(stdout(), crossterm::terminal::BeginSynchronizedUpdate);
                            crate::insert_history::insert_history_lines_above(terminal, reserve, lines);
                            let _ = execute!(stdout(), crossterm::terminal::EndSynchronizedUpdate);
                            self.schedule_redraw();
                        }
                    },
                    AppState::Onboarding { .. } => {}
                },
                AppEvent::InsertHistoryWithKind { id, kind, lines } => match &mut self.app_state {
                    AppState::Chat { widget } => {
                        tracing::debug!("app: InsertHistoryWithKind kind={:?} id={:?} lines={}", kind, id, lines.len());
                        // Always update widget history, even in terminal mode.
                        // In terminal mode, the widget will emit an InsertHistory event
                        // which we will mirror to scrollback in the handler above.
                        let to_mirror = lines.clone();
                        widget.insert_history_lines_with_kind(kind, id, lines);
                        if !self.alt_screen_active {
                            use std::io::stdout;
                            let width = terminal.size().map(|s| s.width).unwrap_or(80);
                            let reserve = widget.desired_bottom_height(width).max(1);
                            let _ = execute!(stdout(), crossterm::terminal::BeginSynchronizedUpdate);
                            crate::insert_history::insert_history_lines_above(terminal, reserve, to_mirror);
                            let _ = execute!(stdout(), crossterm::terminal::EndSynchronizedUpdate);
                            self.schedule_redraw();
                        }
                    },
                    AppState::Onboarding { .. } => {}
                },
                AppEvent::InsertFinalAnswer { id, lines, source } => match &mut self.app_state {
                    AppState::Chat { widget } => {
                        tracing::debug!("app: InsertFinalAnswer id={:?} lines={} source_len={}", id, lines.len(), source.len());
                        let to_mirror = lines.clone();
                        widget.insert_final_answer_with_id(id, lines, source);
                        if !self.alt_screen_active {
                            use std::io::stdout;
                            let width = terminal.size().map(|s| s.width).unwrap_or(80);
                            let reserve = widget.desired_bottom_height(width).max(1);
                            let _ = execute!(stdout(), crossterm::terminal::BeginSynchronizedUpdate);
                            crate::insert_history::insert_history_lines_above(terminal, reserve, to_mirror);
                            let _ = execute!(stdout(), crossterm::terminal::EndSynchronizedUpdate);
                            self.schedule_redraw();
                        }
                    },
                    AppState::Onboarding { .. } => {}
                },
                AppEvent::InsertBackgroundEvent { message, placement } => match &mut self.app_state {
                    AppState::Chat { widget } => {
                        tracing::debug!(
                            "app: InsertBackgroundEvent placement={:?} len={}",
                            placement,
                            message.len()
                        );
                        widget.insert_background_event_with_placement(message, placement);
                    }
                    AppState::Onboarding { .. } => {}
                },
                AppEvent::AutoUpgradeCompleted { version } => match &mut self.app_state {
                    AppState::Chat { widget } => widget.on_auto_upgrade_completed(version),
                    AppState::Onboarding { .. } => {}
                },
                AppEvent::RateLimitFetchFailed { message } => match &mut self.app_state {
                    AppState::Chat { widget } => widget.on_rate_limit_refresh_failed(message),
                    AppState::Onboarding { .. } => {}
                },
                AppEvent::RequestRedraw => {
                    self.schedule_redraw();
                }
                AppEvent::FlushPendingExecEnds => {
                    if let AppState::Chat { widget } = &mut self.app_state {
                        widget.flush_pending_exec_ends();
                    }
                    self.schedule_redraw();
                }
                AppEvent::Redraw => {
                    if self.timing_enabled { self.timing.on_redraw_begin(); }
                    let t0 = Instant::now();
                    let draw_result = std::io::stdout().sync_update(|_| self.draw_next_frame(terminal));
                    self.redraw_inflight.store(false, Ordering::Release);
                    let needs_follow_up = self.post_frame_redraw.swap(false, Ordering::AcqRel);
                    if needs_follow_up {
                        self.schedule_redraw();
                    }
                    draw_result??;
                    if self.timing_enabled { self.timing.on_redraw_end(t0); }
                }
                AppEvent::StartCommitAnimation => {
                    if self
                        .commit_anim_running
                        .compare_exchange(false, true, Ordering::Acquire, Ordering::Relaxed)
                        .is_ok()
                    {
                        let tx = self.app_event_tx.clone();
                        let running = self.commit_anim_running.clone();
                        let tick_ms: u64 = self
                            .config
                            .tui
                            .stream
                            .commit_tick_ms
                            .or(if self.config.tui.stream.responsive { Some(30) } else { None })
                            .unwrap_or(50);
                        thread::spawn(move || {
                            while running.load(Ordering::Relaxed) {
                                thread::sleep(Duration::from_millis(tick_ms));
                                tx.send(AppEvent::CommitTick);
                            }
                        });
                    }
                }
                AppEvent::StopCommitAnimation => {
                    self.commit_anim_running.store(false, Ordering::Release);
                }
                AppEvent::CommitTick => {
                    if self.pending_redraw.load(Ordering::Relaxed) { continue; }
                    // Advance streaming animation: commit at most one queued line
                    if let AppState::Chat { widget } = &mut self.app_state {
                        widget.on_commit_tick();
                    }
                }
                AppEvent::KeyEvent(mut key_event) => {
                    if self.timing_enabled { self.timing.on_key(); }
                    // On consoles without keyboard enhancement support we may receive both
                    // Press and Release notifications for a single keypress. Track which
                    // keys were seen as pressed so matching Release events can be dropped.
                    // If a Release arrives without a prior Press (common on some mintty setups),
                    // synthesize a Press so typing still works.
                    if !self.enhanced_keys_supported {
<<<<<<< HEAD
                        let key_code = key_event.code;
                        match key_event.kind {
                            KeyEventKind::Press | KeyEventKind::Repeat => {
                                self.non_enhanced_pressed_keys.insert(key_code);
                            }
                            KeyEventKind::Release => {
                                if self.non_enhanced_pressed_keys.remove(&key_code) {
                                    continue;
                                }

                                let mut release_handled = false;
                                if let KeyCode::Char(ch) = key_code {
                                    let alts: Vec<char> = ch
                                        .to_lowercase()
                                        .chain(ch.to_uppercase())
                                        .filter(|&c| c != ch)
                                        .collect();

                                    for alt in alts {
                                        if self.non_enhanced_pressed_keys.remove(&KeyCode::Char(alt)) {
                                            release_handled = true;
                                            break;
                                        }
                                    }
                                }

                                if release_handled {
                                    continue;
                                }

                                key_event = KeyEvent::new(key_event.code, key_event.modifiers);
=======
                        match key_event.kind {
                            KeyEventKind::Press | KeyEventKind::Repeat => {
                                self.last_physical_press_without_enhancements = Some((
                                    key_event.code.clone(),
                                    key_event.modifiers,
                                ));
                            }
                            KeyEventKind::Release => {
                                if let Some((code, modifiers)) =
                                    &self.last_physical_press_without_enhancements
                                {
                                    if *code == key_event.code && *modifiers == key_event.modifiers
                                    {
                                        self.last_physical_press_without_enhancements = None;
                                        continue;
                                    }
                                }
                                // Some terminals (notably Windows Git Bash/mintty without
                                // enhanced key support) synthesize characters only on key-up
                                // (e.g., Alt+NumPad) or never emit a physical press. Treat those
                                // as Press so they register once.
                                key_event.kind = KeyEventKind::Press;
>>>>>>> 840d4d26
                            }
                        }
                    }
                    // Reset double‑Esc timer on any non‑Esc key
                    if !matches!(key_event.code, KeyCode::Esc) {
                        self.last_esc_time = None;
                    }

                    match key_event {
                        KeyEvent { code: KeyCode::Esc, kind: KeyEventKind::Press | KeyEventKind::Repeat, .. } => {
                            // Unified Esc policy with modal-first handling:
                            // - If any modal is active, forward Esc to the widget so the modal can close itself.
                            // - Otherwise apply global Esc ordering:
                            //   1) If agent is running, stop it (even if the composer has text).
                            //   2) Else if there's text, clear it.
                            //   3) Else double‑Esc engages backtrack/edit‑previous.
                            if let AppState::Chat { widget } = &mut self.app_state {
                                // Modal-first: give active modal views priority to handle Esc.
                                if widget.has_active_modal_view() {
                                    widget.handle_key_event(key_event);
                                    continue;
                                }

                                // If a file-search popup is visible, close it first
                                // then continue with global Esc policy in the same keypress.
                                let _closed_file_popup = widget.close_file_popup_if_active();
                                {
                                    let now = Instant::now();
                                    const THRESHOLD: Duration = Duration::from_millis(600);

                                    // Step 1: stop agent if running, regardless of composer content.
                                    if widget.is_task_running() {
                                        let _ = widget.on_ctrl_c();
                                        // Arm double‑Esc so next Esc can trigger backtrack.
                                        self.last_esc_time = Some(now);
                                        continue;
                                    }

                                    // Step 2: clear composer text if present.
                                    if !widget.composer_is_empty() {
                                        widget.clear_composer();
                                        // Arm double‑Esc so a quick second Esc proceeds to step 3.
                                        self.last_esc_time = Some(now);
                                        continue;
                                    }

                                    // Step 3: backtrack via double‑Esc.
                                    if let Some(prev) = self.last_esc_time {
                                        if now.duration_since(prev) <= THRESHOLD {
                                            self.last_esc_time = None;
                                            if widget.has_pending_jump_back() {
                                                widget.undo_jump_back();
                                            } else {
                                                widget.show_edit_previous_picker();
                                            }
                                            continue;
                                        }
                                    }
                                    // First Esc in empty/idle state: show hint and arm timer.
                                    self.last_esc_time = Some(now);
                                    widget.show_esc_backtrack_hint();
                                    continue;
                                }
                            }
                            // Otherwise fall through
                        }
                        // Fallback: attempt clipboard image paste on common shortcuts.
                        // Many terminals (e.g., iTerm2) do not emit Event::Paste for raw-image
                        // clipboards. When the user presses paste shortcuts, try an image read
                        // by dispatching a paste with an empty string. The composer will then
                        // attempt `paste_image_to_temp_png()` and no-op if no image exists.
                        KeyEvent {
                            code: KeyCode::Char('v'),
                            modifiers: crossterm::event::KeyModifiers::CONTROL,
                            kind: KeyEventKind::Press | KeyEventKind::Repeat,
                            ..
                        } => {
                            self.dispatch_paste_event(String::new());
                        }
                        KeyEvent {
                            code: KeyCode::Char('v'),
                            modifiers: m,
                            kind: KeyEventKind::Press | KeyEventKind::Repeat,
                            ..
                        } if m.contains(crossterm::event::KeyModifiers::CONTROL)
                            && m.contains(crossterm::event::KeyModifiers::SHIFT) =>
                        {
                            self.dispatch_paste_event(String::new());
                        }
                        KeyEvent {
                            code: KeyCode::Insert,
                            modifiers: crossterm::event::KeyModifiers::SHIFT,
                            kind: KeyEventKind::Press | KeyEventKind::Repeat,
                            ..
                        } => {
                            self.dispatch_paste_event(String::new());
                        }
                        KeyEvent {
                            code: KeyCode::Char('m'),
                            modifiers: crossterm::event::KeyModifiers::CONTROL,
                            kind: KeyEventKind::Press,
                            ..
                        } => {
                            // Toggle mouse capture to allow text selection
                            use crossterm::event::DisableMouseCapture;
                            use crossterm::event::EnableMouseCapture;
                            use crossterm::execute;
                            use std::io::stdout;

                            // Static variable to track mouse capture state
                            static mut MOUSE_CAPTURE_ENABLED: bool = true;

                            unsafe {
                                MOUSE_CAPTURE_ENABLED = !MOUSE_CAPTURE_ENABLED;
                                if MOUSE_CAPTURE_ENABLED {
                                    let _ = execute!(stdout(), EnableMouseCapture);
                                } else {
                                    let _ = execute!(stdout(), DisableMouseCapture);
                                }
                            }
                            self.app_event_tx.send(AppEvent::RequestRedraw);
                        }
                        KeyEvent {
                            code: KeyCode::Char('c'),
                            modifiers: crossterm::event::KeyModifiers::CONTROL,
                            kind: KeyEventKind::Press,
                            ..
                        } => match &mut self.app_state {
                            AppState::Chat { widget } => {
                                match widget.on_ctrl_c() {
                                    crate::bottom_pane::CancellationEvent::Handled => {
                                        if widget.ctrl_c_requests_exit() {
                                            self.app_event_tx.send(AppEvent::ExitRequest);
                                        }
                                    }
                                    crate::bottom_pane::CancellationEvent::Ignored => {}
                                }
                            }
                            AppState::Onboarding { .. } => { self.app_event_tx.send(AppEvent::ExitRequest); }
                        },
                        KeyEvent {
                            code: KeyCode::Char('z'),
                            modifiers: crossterm::event::KeyModifiers::CONTROL,
                            kind: KeyEventKind::Press,
                            ..
                        } => {
                            // Prefer in-app undo in Chat (composer) over shell suspend.
                            match &mut self.app_state {
                                AppState::Chat { widget } => {
                                    widget.handle_key_event(key_event);
                                    self.app_event_tx.send(AppEvent::RequestRedraw);
                                }
                                AppState::Onboarding { .. } => {
                                    #[cfg(unix)]
                                    {
                                        self.suspend(terminal)?;
                                    }
                                    // No-op on non-Unix platforms.
                                }
                            }
                        }
                        KeyEvent {
                            code: KeyCode::Char('r'),
                            modifiers: crossterm::event::KeyModifiers::CONTROL,
                            kind: KeyEventKind::Press,
                            ..
                        }
                        | KeyEvent {
                            code: KeyCode::Char('r'),
                            modifiers: crossterm::event::KeyModifiers::CONTROL,
                            kind: KeyEventKind::Repeat,
                            ..
                        } => {
                            // Toggle reasoning/thinking visibility (Ctrl+R)
                            match &mut self.app_state {
                                AppState::Chat { widget } => {
                                    widget.toggle_reasoning_visibility();
                                }
                                AppState::Onboarding { .. } => {}
                            }
                        }
                        KeyEvent {
                            code: KeyCode::Char('t'),
                            modifiers: crossterm::event::KeyModifiers::CONTROL,
                            kind: KeyEventKind::Press | KeyEventKind::Repeat,
                            ..
                        } => {
                            let _ = self.toggle_screen_mode(terminal);
                            // Propagate mode to widget so it can adapt layout
                            if let AppState::Chat { widget } = &mut self.app_state {
                                widget.set_standard_terminal_mode(!self.alt_screen_active);
                            }
                        }
                        KeyEvent {
                            code: KeyCode::Char('d'),
                            modifiers: crossterm::event::KeyModifiers::CONTROL,
                            kind: KeyEventKind::Press,
                            ..
                        } => {
                            // Toggle diffs overlay
                            if let AppState::Chat { widget } = &mut self.app_state {
                                widget.toggle_diffs_popup();
                            }
                        }
                        // (Ctrl+Y disabled): Previously cycled syntax themes; now intentionally no-op
                        KeyEvent {
                            kind: KeyEventKind::Press | KeyEventKind::Repeat,
                            ..
                        } => {
                            self.dispatch_key_event(key_event);
                        }
                        _ => {
                            // Ignore Release key events.
                        }
                    };
                }
                AppEvent::MouseEvent(mouse_event) => {
                    self.dispatch_mouse_event(mouse_event);
                }
                AppEvent::Paste(text) => {
                    self.dispatch_paste_event(text);
                }
                AppEvent::RegisterPastedImage { placeholder, path } => {
                    if let AppState::Chat { widget } = &mut self.app_state {
                        widget.register_pasted_image(placeholder, path);
                    }
                }
                AppEvent::CodexEvent(event) => {
                    self.dispatch_codex_event(event);
                }
                AppEvent::ExitRequest => {
                    // Stop background threads and break the UI loop.
                    self.commit_anim_running.store(false, Ordering::Release);
                    self.input_running.store(false, Ordering::Release);
                    break 'main;
                }
                AppEvent::CancelRunningTask => {
                    if let AppState::Chat { widget } = &mut self.app_state {
                        widget.cancel_running_task_from_approval();
                    }
                }
                AppEvent::RegisterApprovedCommand { command, match_kind, persist, semantic_prefix } => {
                    if let AppState::Chat { widget } = &mut self.app_state {
                        widget.register_approved_command(
                            command.clone(),
                            match_kind.clone(),
                            semantic_prefix.clone(),
                        );
                        if persist {
                            if let Err(err) = add_project_allowed_command(
                                &self.config.codex_home,
                                &self.config.cwd,
                                &command,
                                match_kind.clone(),
                            ) {
                                widget.history_push(history_cell::new_error_event(format!(
                                    "Failed to persist always-allow command: {err:#}",
                                )));
                            } else {
                                let display = strip_bash_lc_and_escape(&command);
                                widget.push_background_tail(format!(
                                    "Always allowing `{display}` for this project.",
                                ));
                            }
                        }
                    }
                }
                AppEvent::MarkTaskIdle => {
                    if let AppState::Chat { widget } = &mut self.app_state {
                        widget.mark_task_idle_after_denied();
                    }
                }
                AppEvent::OpenTerminal(launch) => {
                    let mut spawn = None;
                    let requires_immediate_command = !launch.command.is_empty();
                    let restricted = !matches!(self.config.sandbox_policy, SandboxPolicy::DangerFullAccess);
                    if let AppState::Chat { widget } = &mut self.app_state {
                        if restricted && requires_immediate_command {
                            widget.history_push(history_cell::new_error_event(
                                "Terminal requires Full Access to auto-run install commands.".to_string(),
                            ));
                            widget.show_agents_overview_ui();
                        } else {
                            widget.terminal_open(&launch);
                            if requires_immediate_command {
                                spawn = Some((
                                    launch.id,
                                    launch.command.clone(),
                                    Some(launch.command_display.clone()),
                                    launch.controller.clone(),
                                ));
                            }
                        }
                    }
                    if let Some((id, command, display, controller)) = spawn {
                        self.start_terminal_run(id, command, display, controller);
                    }
                }
                AppEvent::TerminalChunk {
                    id,
                    chunk,
                    _is_stderr: is_stderr,
                } => {
                    if let AppState::Chat { widget } = &mut self.app_state {
                        widget.terminal_append_chunk(id, &chunk, is_stderr);
                    }
                }
                AppEvent::TerminalExit {
                    id,
                    exit_code,
                    _duration: duration,
                } => {
                    let after = if let AppState::Chat { widget } = &mut self.app_state {
                        widget.terminal_finalize(id, exit_code, duration)
                    } else {
                        None
                    };
                    let controller_present = if let Some(run) = self.terminal_runs.get_mut(&id) {
                        run.running = false;
                        run.cancel_tx = None;
                        if let Some(writer_shared) = run.writer_tx.take() {
                            let mut guard = writer_shared.lock().unwrap();
                            guard.take();
                        }
                        run.pty = None;
                        run.controller.is_some()
                    } else {
                        false
                    };
                    if exit_code == Some(0) && !controller_present {
                        self.terminal_runs.remove(&id);
                    }
                    if let Some(after) = after {
                        self.app_event_tx.send(AppEvent::TerminalAfter(after));
                    }
                }
                AppEvent::TerminalCancel { id } => {
                    let mut remove_entry = false;
                    if let Some(run) = self.terminal_runs.get_mut(&id) {
                        let had_controller = run.controller.is_some();
                        if let Some(tx) = run.cancel_tx.take() {
                            if !tx.is_closed() {
                                let _ = tx.send(());
                            }
                        }
                        run.running = false;
                        run.controller = None;
                        if let Some(writer_shared) = run.writer_tx.take() {
                            let mut guard = writer_shared.lock().unwrap();
                            guard.take();
                        }
                        run.pty = None;
                        remove_entry = had_controller;
                    }
                    if remove_entry {
                        self.terminal_runs.remove(&id);
                    }
                }
                AppEvent::TerminalRerun { id } => {
                    let command_and_controller = self
                        .terminal_runs
                        .get(&id)
                        .and_then(|run| {
                            (!run.running).then(|| {
                                (
                                    run.command.clone(),
                                    run.display.clone(),
                                    run.controller.clone(),
                                )
                            })
                        });
                    if let Some((command, display, controller)) = command_and_controller {
                        if let AppState::Chat { widget } = &mut self.app_state {
                            widget.terminal_mark_running(id);
                        }
                        self.start_terminal_run(id, command, Some(display), controller);
                    }
                }
                AppEvent::TerminalRunCommand {
                    id,
                    command,
                    command_display,
                    controller,
                } => {
                    if let AppState::Chat { widget } = &mut self.app_state {
                        widget.terminal_set_command_display(id, command_display.clone());
                        widget.terminal_mark_running(id);
                    }
                    self.start_terminal_run(id, command, Some(command_display), controller);
                }
                AppEvent::TerminalSendInput { id, data } => {
                    if let Some(run) = self.terminal_runs.get_mut(&id) {
                        if let Some(writer_shared) = run.writer_tx.as_ref() {
                            let mut guard = writer_shared.lock().unwrap();
                            if let Some(tx) = guard.as_ref() {
                                if tx.send(data).is_err() {
                                    guard.take();
                                }
                            }
                        }
                    }
                }
                AppEvent::TerminalResize { id, rows, cols } => {
                    if rows == 0 || cols == 0 {
                        continue;
                    }
                    if let AppState::Chat { widget } = &mut self.app_state {
                        widget.terminal_apply_resize(id, rows, cols);
                    }
                    if let Some(run) = self.terminal_runs.get(&id) {
                        if let Some(pty) = run.pty.as_ref() {
                            if let Ok(guard) = pty.lock() {
                                let _ = guard.resize(PtySize {
                                    rows,
                                    cols,
                                    pixel_width: 0,
                                    pixel_height: 0,
                                });
                            }
                        }
                    }
                }
                AppEvent::TerminalUpdateMessage { id, message } => {
                    if let AppState::Chat { widget } = &mut self.app_state {
                        widget.terminal_update_message(id, message);
                    }
                }
                AppEvent::TerminalSetAssistantMessage { id, message } => {
                    if let AppState::Chat { widget } = &mut self.app_state {
                        widget.terminal_set_assistant_message(id, message);
                    }
                }
                AppEvent::TerminalAwaitCommand { id, suggestion, ack } => {
                    if let AppState::Chat { widget } = &mut self.app_state {
                        widget.terminal_prepare_command(id, suggestion, ack.0);
                    }
                }
                AppEvent::TerminalForceClose { id } => {
                    if let AppState::Chat { widget } = &mut self.app_state {
                        widget.close_terminal_overlay();
                    }
                    self.terminal_runs.remove(&id);
                }
                AppEvent::TerminalApprovalDecision { id, approved } => {
                    if let AppState::Chat { widget } = &mut self.app_state {
                        widget.handle_terminal_approval_decision(id, approved);
                    }
                }
                AppEvent::TerminalAfter(after) => {
                    if let AppState::Chat { widget } = &mut self.app_state {
                        widget.handle_terminal_after(after);
                    }
                }
                AppEvent::RequestValidationToolInstall { name, command } => {
                    if let AppState::Chat { widget } = &mut self.app_state {
                        if let Some(launch) = widget.launch_validation_tool_install(&name, &command) {
                            self.app_event_tx.send(AppEvent::OpenTerminal(launch));
                        }
                    }
                }
                AppEvent::RunUpdateCommand { command, display, latest_version } => {
                    if crate::updates::upgrade_ui_enabled() {
                        if let AppState::Chat { widget } = &mut self.app_state {
                            if let Some(launch) = widget.launch_update_command(command, display, latest_version) {
                                self.app_event_tx.send(AppEvent::OpenTerminal(launch));
                            }
                        }
                    }
                }
                AppEvent::SetAutoUpgradeEnabled(enabled) => {
                    if crate::updates::upgrade_ui_enabled() {
                        if let AppState::Chat { widget } = &mut self.app_state {
                            widget.set_auto_upgrade_enabled(enabled);
                        }
                        self.config.auto_upgrade_enabled = enabled;
                    }
                }
                AppEvent::RequestAgentInstall { name, selected_index } => {
                    if let AppState::Chat { widget } = &mut self.app_state {
                        if let Some(launch) = widget.launch_agent_install(name, selected_index) {
                            self.app_event_tx.send(AppEvent::OpenTerminal(launch));
                        }
                    }
                }
                AppEvent::AgentsOverviewSelectionChanged { index } => {
                    if let AppState::Chat { widget } = &mut self.app_state {
                        widget.set_agents_overview_selection(index);
                    }
                }
                // fallthrough handled by break
                AppEvent::CodexOp(op) => match &mut self.app_state {
                    AppState::Chat { widget } => widget.submit_op(op),
                    AppState::Onboarding { .. } => {}
                },
                AppEvent::ShowUndoOptions { index } => {
                    if let AppState::Chat { widget } = &mut self.app_state {
                        widget.show_undo_restore_options(index);
                    }
                }
                AppEvent::PerformUndoRestore {
                    index,
                    restore_files,
                    restore_conversation,
                } => {
                    if let AppState::Chat { widget } = &mut self.app_state {
                        widget.perform_undo_restore(index, restore_files, restore_conversation);
                    }
                }
                AppEvent::DispatchCommand(command, command_text) => {
                    // Persist UI-only slash commands to cross-session history.
                    // For prompt-expanding commands (/plan, /solve, /code) we let the
                    // expanded prompt be recorded by the normal submission path.
                    if !command.is_prompt_expanding() {
                        let _ = self
                            .app_event_tx
                            .send(AppEvent::CodexOp(Op::AddToHistory { text: command_text.clone() }));
                    }
                    // Extract command arguments by removing the slash command from the beginning
                    // e.g., "/browser status" -> "status", "/chrome 9222" -> "9222"
                    let command_args = {
                        let cmd_with_slash = format!("/{}", command.command());
                        if command_text.starts_with(&cmd_with_slash) {
                            command_text[cmd_with_slash.len()..].trim().to_string()
                        } else {
                            // Fallback: if format doesn't match, use the full text
                            command_text.clone()
                        }
                    };

                    match command {
                        SlashCommand::Undo => {
                            if let AppState::Chat { widget } = &mut self.app_state {
                                widget.handle_undo_command();
                            }
                        }
                        SlashCommand::Review => {
                            if let AppState::Chat { widget } = &mut self.app_state {
                                if command_args.is_empty() {
                                    widget.open_review_dialog();
                                } else {
                                    widget.handle_review_command(command_args);
                                }
                            }
                        }
                        SlashCommand::Branch => {
                            if let AppState::Chat { widget } = &mut self.app_state {
                                widget.handle_branch_command(command_args);
                            }
                        }
                        SlashCommand::Merge => {
                            if let AppState::Chat { widget } = &mut self.app_state {
                                widget.handle_merge_command();
                            }
                        }
                        SlashCommand::Resume => {
                            if let AppState::Chat { widget } = &mut self.app_state {
                                widget.show_resume_picker();
                            }
                        }
                        SlashCommand::New => {
                            // Start a brand new conversation (core session) with no carried history.
                            // Replace the chat widget entirely, mirroring SwitchCwd flow but without import.
                            let mut new_widget = ChatWidget::new(
                                self.config.clone(),
                                self.app_event_tx.clone(),
                                None,
                                Vec::new(),
                                self.enhanced_keys_supported,
                                self.terminal_info.clone(),
                                self.show_order_overlay,
                                self.latest_upgrade_version.clone(),
                            );
                            new_widget.enable_perf(self.timing_enabled);
                            self.app_state = AppState::Chat { widget: Box::new(new_widget) };
                            self.terminal_runs.clear();
                            self.app_event_tx.send(AppEvent::RequestRedraw);
                        }
                        SlashCommand::Init => {
                            // Guard: do not run if a task is active.
                            if let AppState::Chat { widget } = &mut self.app_state {
                                const INIT_PROMPT: &str =
                                    include_str!("../prompt_for_init_command.md");
                                widget.submit_text_message(INIT_PROMPT.to_string());
                            }
                        }
                        SlashCommand::Compact => {
                            if let AppState::Chat { widget } = &mut self.app_state {
                                widget.clear_token_usage();
                                self.app_event_tx.send(AppEvent::CodexOp(Op::Compact));
                            }
                        }
                        SlashCommand::Quit => { break 'main; }
                        SlashCommand::Login => {
                            if let AppState::Chat { widget } = &mut self.app_state {
                                widget.handle_login_command();
                            }
                        }
                        SlashCommand::Logout => {
                            if let Err(e) = codex_login::logout(&self.config.codex_home) { tracing::error!("failed to logout: {e}"); }
                            break 'main;
                        }
                        SlashCommand::Diff => {
                            let tx = self.app_event_tx.clone();
                            tokio::spawn(async move {
                                match get_git_diff().await {
                                    Ok((is_git_repo, diff_text)) => {
                                        let text = if is_git_repo {
                                            diff_text
                                        } else {
                                            "`/diff` — _not inside a git repository_".to_string()
                                        };
                                        tx.send(AppEvent::DiffResult(text));
                                    }
                                    Err(e) => {
                                        tx.send(AppEvent::DiffResult(format!("Failed to compute diff: {e}")));
                                    }
                                }
                            });
                        }
                        SlashCommand::Mention => {
                            // The mention feature is handled differently in our fork
                            // For now, just add @ to the composer
                            if let AppState::Chat { widget } = &mut self.app_state {
                                widget.insert_str("@");
                            }
                        }
                        SlashCommand::Cmd => {
                            if let AppState::Chat { widget } = &mut self.app_state {
                                widget.handle_project_command(command_args);
                            }
                        }
                        SlashCommand::Status => {
                            if let AppState::Chat { widget } = &mut self.app_state {
                                widget.add_status_output();
                            }
                        }
                        SlashCommand::Limits => {
                            if let AppState::Chat { widget } = &mut self.app_state {
                                widget.add_limits_output();
                            }
                        }
                        SlashCommand::Update => {
                            if let AppState::Chat { widget } = &mut self.app_state {
                                widget.handle_update_command();
                            }
                        }
                        SlashCommand::Agents => {
                            if let AppState::Chat { widget } = &mut self.app_state {
                                widget.handle_agents_command(command_args);
                            }
                        }
                        SlashCommand::Pro => {
                            if let AppState::Chat { widget } = &mut self.app_state {
                                match widget.parse_pro_action(&command_args) {
                                    Ok(action) => {
                                        let _ = self
                                            .app_event_tx
                                            .send(AppEvent::CodexOp(Op::Pro { action }));
                                    }
                                    Err(err) => {
                                        widget.history_push(history_cell::new_error_event(err));
                                    }
                                }
                            }
                        }
                        SlashCommand::Github => {
                            if let AppState::Chat { widget } = &mut self.app_state {
                                widget.handle_github_command(command_args);
                            }
                        }
                        SlashCommand::Validation => {
                            if let AppState::Chat { widget } = &mut self.app_state {
                                widget.handle_validation_command(command_args);
                            }
                        }
                        SlashCommand::Mcp => {
                            if let AppState::Chat { widget } = &mut self.app_state {
                                widget.handle_mcp_command(command_args);
                            }
                        }
                        SlashCommand::Model => {
                            if let AppState::Chat { widget } = &mut self.app_state {
                                widget.handle_model_command(command_args);
                            }
                        }
                        SlashCommand::Reasoning => {
                            if let AppState::Chat { widget } = &mut self.app_state {
                                widget.handle_reasoning_command(command_args);
                            }
                        }
                        SlashCommand::Verbosity => {
                            if let AppState::Chat { widget } = &mut self.app_state {
                                widget.handle_verbosity_command(command_args);
                            }
                        }
                        SlashCommand::Theme => {
                            // Theme selection is handled in submit_user_message
                            // This case is here for completeness
                            if let AppState::Chat { widget } = &mut self.app_state {
                                widget.show_theme_selection();
                            }
                        }
                        SlashCommand::Prompts => {
                            if let AppState::Chat { widget } = &mut self.app_state {
                                widget.add_prompts_output();
                            }
                        }
                        SlashCommand::Perf => {
                            if let AppState::Chat { widget } = &mut self.app_state {
                                widget.handle_perf_command(command_args);
                            }
                        }
                        SlashCommand::Demo => {
                            if let AppState::Chat { widget } = &mut self.app_state {
                                widget.handle_demo_command();
                            }
                        }
                        // Prompt-expanding commands should have been handled in submit_user_message
                        // but add a fallback just in case. Use a helper that shows the original
                        // slash command in history while sending the expanded prompt to the model.
                        SlashCommand::Plan | SlashCommand::Solve | SlashCommand::Code => {
                            // These should have been expanded already, but handle them anyway
                            if let AppState::Chat { widget } = &mut self.app_state {
                                let expanded = command.expand_prompt(&command_text);
                                if let Some(prompt) = expanded {
                                    widget.submit_prompt_with_display(command_text.clone(), prompt);
                                }
                            }
                        }
                        SlashCommand::Browser => {
                            if let AppState::Chat { widget } = &mut self.app_state {
                                widget.handle_browser_command(command_args);
                            }
                        }
                        SlashCommand::Chrome => {
                            if let AppState::Chat { widget } = &mut self.app_state {
                                tracing::info!("[cdp] /chrome invoked, args='{}'", command_args);
                                widget.handle_chrome_command(command_args);
                            }
                        }
                        #[cfg(debug_assertions)]
                        SlashCommand::TestApproval => {
                            use codex_core::protocol::EventMsg;
                            use std::collections::HashMap;

                            use codex_core::protocol::ApplyPatchApprovalRequestEvent;
                            use codex_core::protocol::FileChange;

                            self.app_event_tx.send(AppEvent::CodexEvent(Event {
                                id: "1".to_string(),
                                event_seq: 0,
                                // msg: EventMsg::ExecApprovalRequest(ExecApprovalRequestEvent {
                                //     call_id: "1".to_string(),
                                //     command: vec!["git".into(), "apply".into()],
                                //     cwd: self.config.cwd.clone(),
                                //     reason: Some("test".to_string()),
                                // }),
                                msg: EventMsg::ApplyPatchApprovalRequest(
                                    ApplyPatchApprovalRequestEvent {
                                        call_id: "1".to_string(),
                                        changes: HashMap::from([
                                            (
                                                PathBuf::from("/tmp/test.txt"),
                                                FileChange::Add {
                                                    content: "test".to_string(),
                                                },
                                            ),
                                            (
                                                PathBuf::from("/tmp/test2.txt"),
                                                FileChange::Update {
                                                    unified_diff: "+test\n-test2".to_string(),
                                                    move_path: None,
                                                    original_content: "test2".to_string(),
                                                    new_content: "test".to_string(),
                                                },
                                            ),
                                        ]),
                                        reason: None,
                                        grant_root: Some(PathBuf::from("/tmp")),
                                    },
                                ),
                                order: None,
                            }));
                        }
                    }
                }
                AppEvent::SwitchCwd(new_cwd, initial_prompt) => {
                    let target = new_cwd.clone();
                    self.config.cwd = target.clone();
                    if let AppState::Chat { widget } = &mut self.app_state {
                        widget.switch_cwd(target, initial_prompt);
                    }
                }
                AppEvent::ResumeFrom(path) => {
                    // Replace the current chat widget with a new one configured to resume
                    let mut cfg = self.config.clone();
                    cfg.experimental_resume = Some(path);
                    if let AppState::Chat { .. } = &self.app_state {
                        let mut new_widget = ChatWidget::new(
                            cfg,
                            self.app_event_tx.clone(),
                            None,
                            Vec::new(),
                            self.enhanced_keys_supported,
                            self.terminal_info.clone(),
                            self.show_order_overlay,
                            self.latest_upgrade_version.clone(),
                        );
                        new_widget.enable_perf(self.timing_enabled);
                        self.app_state = AppState::Chat { widget: Box::new(new_widget) };
                        self.terminal_runs.clear();
                        self.app_event_tx.send(AppEvent::RequestRedraw);
                    }
                }
                AppEvent::PrepareAgents => {
                    if let AppState::Chat { widget } = &mut self.app_state {
                        widget.prepare_agents();
                    }
                }
                AppEvent::ShowAgentEditor { name } => {
                    if let AppState::Chat { widget } = &mut self.app_state {
                        widget.show_agent_editor_ui(name);
                    }
                }
                AppEvent::UpdateModelSelection { model, effort } => {
                    if let AppState::Chat { widget } = &mut self.app_state {
                        widget.apply_model_selection(model, effort);
                    }
                }
                AppEvent::UpdateTextVerbosity(new_verbosity) => {
                    if let AppState::Chat { widget } = &mut self.app_state {
                        widget.set_text_verbosity(new_verbosity);
                    }
                }
                AppEvent::UpdateGithubWatcher(enabled) => {
                    if let AppState::Chat { widget } = &mut self.app_state {
                        widget.set_github_watcher(enabled);
                    }
                }
                AppEvent::UpdateValidationTool { name, enable } => {
                    if let AppState::Chat { widget } = &mut self.app_state {
                        widget.toggle_validation_tool(&name, enable);
                    }
                }
                AppEvent::UpdateValidationGroup { group, enable } => {
                    if let AppState::Chat { widget } = &mut self.app_state {
                        widget.toggle_validation_group(group, enable);
                    }
                }
                AppEvent::SetTerminalTitle { title } => {
                    self.terminal_title_override = title;
                    self.apply_terminal_title();
                }
                AppEvent::UpdateMcpServer { name, enable } => {
                    if let AppState::Chat { widget } = &mut self.app_state {
                        widget.toggle_mcp_server(&name, enable);
                    }
                }
                AppEvent::UpdateSubagentCommand(cmd) => {
                    if let AppState::Chat { widget } = &mut self.app_state {
                        widget.apply_subagent_update(cmd);
                    }
                }
                AppEvent::DeleteSubagentCommand(name) => {
                    if let AppState::Chat { widget } = &mut self.app_state {
                        widget.delete_subagent_by_name(&name);
                    }
                }
                // ShowAgentsSettings removed
                AppEvent::ShowAgentsOverview => {
                    if let AppState::Chat { widget } = &mut self.app_state {
                        widget.show_agents_overview_ui();
                    }
                }
                // ShowSubagentEditor removed; use ShowSubagentEditorForName/ShowSubagentEditorNew
                AppEvent::ShowSubagentEditorForName { name } => {
                    if let AppState::Chat { widget } = &mut self.app_state {
                        widget.show_subagent_editor_for_name(name);
                    }
                }
                AppEvent::ShowSubagentEditorNew => {
                    if let AppState::Chat { widget } = &mut self.app_state {
                        widget.show_new_subagent_editor();
                    }
                }
                AppEvent::UpdateAgentConfig { name, enabled, args_read_only, args_write, instructions } => {
                    if let AppState::Chat { widget } = &mut self.app_state {
                        widget.apply_agent_update(&name, enabled, args_read_only, args_write, instructions);
                    }
                }
                AppEvent::PrefillComposer(text) => {
                    if let AppState::Chat { widget } = &mut self.app_state {
                        widget.insert_str(&text);
                    }
                }
                AppEvent::SubmitTextWithPreface { visible, preface } => {
                    if let AppState::Chat { widget } = &mut self.app_state {
                        widget.submit_text_message_with_preface(visible, preface);
                    }
                }
                AppEvent::RunReviewCommand(args) => {
                    if let AppState::Chat { widget } = &mut self.app_state {
                        widget.handle_review_command(args);
                    }
                }
                AppEvent::RunReviewWithScope {
                    prompt,
                    hint,
                    preparation_label,
                    metadata,
                } => {
                    if let AppState::Chat { widget } = &mut self.app_state {
                        widget.start_review_with_scope(prompt, hint, preparation_label, metadata);
                    }
                }
                AppEvent::OpenReviewCustomPrompt => {
                    if let AppState::Chat { widget } = &mut self.app_state {
                        widget.show_review_custom_prompt();
                    }
                }
                AppEvent::StartReviewCommitPicker => {
                    if let AppState::Chat { widget } = &mut self.app_state {
                        widget.show_review_commit_loading();
                    }
                    let cwd = self.config.cwd.clone();
                    let tx = self.app_event_tx.clone();
                    tokio::spawn(async move {
                        let commits = codex_core::git_info::recent_commits(&cwd, 60).await;
                        tx.send(AppEvent::PresentReviewCommitPicker { commits });
                    });
                }
                AppEvent::PresentReviewCommitPicker { commits } => {
                    if let AppState::Chat { widget } = &mut self.app_state {
                        widget.present_review_commit_picker(commits);
                    }
                }
                AppEvent::StartReviewBranchPicker => {
                    if let AppState::Chat { widget } = &mut self.app_state {
                        widget.show_review_branch_loading();
                    }
                    let cwd = self.config.cwd.clone();
                    let tx = self.app_event_tx.clone();
                    tokio::spawn(async move {
                        let (branches, current_branch) = tokio::join!(
                            codex_core::git_info::local_git_branches(&cwd),
                            codex_core::git_info::current_branch_name(&cwd),
                        );
                        tx.send(AppEvent::PresentReviewBranchPicker {
                            current_branch,
                            branches,
                        });
                    });
                }
                AppEvent::PresentReviewBranchPicker {
                    current_branch,
                    branches,
                } => {
                    if let AppState::Chat { widget } = &mut self.app_state {
                        widget.present_review_branch_picker(current_branch, branches);
                    }
                }
                AppEvent::DiffResult(text) => {
                    if let AppState::Chat { widget } = &mut self.app_state {
                        widget.add_diff_output(text);
                    }
                }
                AppEvent::UpdateTheme(new_theme) => {
                    // Switch the theme immediately
                    if matches!(new_theme, codex_core::config_types::ThemeName::Custom) {
                        // Prefer runtime custom colors; fall back to config on disk
                        if let Some(colors) = crate::theme::custom_theme_colors() {
                            crate::theme::init_theme(&codex_core::config_types::ThemeConfig { name: new_theme, colors, label: crate::theme::custom_theme_label(), is_dark: crate::theme::custom_theme_is_dark() });
                        } else if let Ok(cfg) = codex_core::config::Config::load_with_cli_overrides(vec![], codex_core::config::ConfigOverrides::default()) {
                            crate::theme::init_theme(&cfg.tui.theme);
                        } else {
                            crate::theme::switch_theme(new_theme);
                        }
                    } else {
                        crate::theme::switch_theme(new_theme);
                    }

                    // Clear terminal with new theme colors
                    let theme_bg = crate::colors::background();
                    let theme_fg = crate::colors::text();
                    let _ = crossterm::execute!(
                        std::io::stdout(),
                        crossterm::style::SetColors(crossterm::style::Colors::new(
                            theme_fg.into(),
                            theme_bg.into()
                        )),
                        crossterm::terminal::Clear(crossterm::terminal::ClearType::All),
                        crossterm::cursor::MoveTo(0, 0),
                        crossterm::terminal::EnableLineWrap
                    );
                    self.apply_terminal_title();

                    // Update config and save to file
                    if let AppState::Chat { widget } = &mut self.app_state {
                        widget.set_theme(new_theme);
                    }

                    // Force a full redraw on the next frame so the entire
                    // ratatui back buffer is cleared and repainted with the
                    // new theme. This avoids any stale cells lingering on
                    // terminals that preserve previous cell attributes.
                    self.clear_on_first_frame = true;
                    self.schedule_redraw();
                }
                AppEvent::PreviewTheme(new_theme) => {
                    // Switch the theme immediately for preview (no history event)
                    if matches!(new_theme, codex_core::config_types::ThemeName::Custom) {
                        if let Some(colors) = crate::theme::custom_theme_colors() {
                            crate::theme::init_theme(&codex_core::config_types::ThemeConfig { name: new_theme, colors, label: crate::theme::custom_theme_label(), is_dark: crate::theme::custom_theme_is_dark() });
                        } else if let Ok(cfg) = codex_core::config::Config::load_with_cli_overrides(vec![], codex_core::config::ConfigOverrides::default()) {
                            crate::theme::init_theme(&cfg.tui.theme);
                        } else {
                            crate::theme::switch_theme(new_theme);
                        }
                    } else {
                        crate::theme::switch_theme(new_theme);
                    }

                    // Clear terminal with new theme colors
                    let theme_bg = crate::colors::background();
                    let theme_fg = crate::colors::text();
                    let _ = crossterm::execute!(
                        std::io::stdout(),
                        crossterm::style::SetColors(crossterm::style::Colors::new(
                            theme_fg.into(),
                            theme_bg.into()
                        )),
                        crossterm::terminal::Clear(crossterm::terminal::ClearType::All),
                        crossterm::cursor::MoveTo(0, 0),
                        crossterm::terminal::EnableLineWrap
                    );
                    self.apply_terminal_title();

                    // Retint pre-rendered history cells so the preview reflects immediately
                    if let AppState::Chat { widget } = &mut self.app_state {
                        widget.retint_history_for_preview();
                    }

                    // Don't update config or add to history for previews
                    // Force a full redraw so previews repaint cleanly as you cycle
                    self.clear_on_first_frame = true;
                    self.schedule_redraw();
                }
                AppEvent::UpdateSpinner(name) => {
                    // Switch spinner immediately
                    crate::spinner::switch_spinner(&name);
                    // Update config and save to file
                    if let AppState::Chat { widget } = &mut self.app_state {
                        widget.set_spinner(name.clone());
                    }
                    self.schedule_redraw();
                }
                AppEvent::PreviewSpinner(name) => {
                    // Switch spinner immediately for preview (no history event)
                    crate::spinner::switch_spinner(&name);
                    // No config change on preview
                    self.schedule_redraw();
                }
                AppEvent::ComposerExpanded => {
                    if let AppState::Chat { widget } = &mut self.app_state {
                        widget.on_composer_expanded();
                    }
                    self.schedule_redraw();
                }
                AppEvent::ShowLoginAccounts => {
                    if let AppState::Chat { widget } = &mut self.app_state {
                        widget.show_login_accounts_view();
                    }
                }
                AppEvent::ShowLoginAddAccount => {
                    if let AppState::Chat { widget } = &mut self.app_state {
                        widget.show_login_add_account_view();
                    }
                }
                AppEvent::CycleAccessMode => {
                    if let AppState::Chat { widget } = &mut self.app_state {
                        widget.cycle_access_mode();
                    }
                    self.schedule_redraw();
                }
                AppEvent::LoginStartChatGpt => {
                    if let AppState::Chat { widget } = &mut self.app_state {
                        if !widget.login_add_view_active() {
                            continue 'main;
                        }

                        if let Some(flow) = self.login_flow.take() {
                            flow.shutdown.shutdown();
                            flow.join_handle.abort();
                        }

                        let opts = ServerOptions::new(
                            self.config.codex_home.clone(),
                            codex_login::CLIENT_ID.to_string(),
                            self.config.responses_originator_header.clone(),
                        );

                        match codex_login::run_login_server(opts) {
                            Ok(server) => {
                                widget.notify_login_chatgpt_started(server.auth_url.clone());
                                let shutdown = server.cancel_handle();
                                let tx = self.app_event_tx.clone();
                                let join_handle = tokio::spawn(async move {
                                    let result = server
                                        .block_until_done()
                                        .await
                                        .map_err(|e| e.to_string());
                                    tx.send(AppEvent::LoginChatGptComplete { result });
                                });
                                self.login_flow = Some(LoginFlowState { shutdown, join_handle });
                            }
                            Err(err) => {
                                widget.notify_login_chatgpt_failed(format!(
                                    "Failed to start ChatGPT login: {err}"
                                ));
                            }
                        }
                    }
                }
                AppEvent::LoginCancelChatGpt => {
                    if let Some(flow) = self.login_flow.take() {
                        flow.shutdown.shutdown();
                        flow.join_handle.abort();
                    }
                    if let AppState::Chat { widget } = &mut self.app_state {
                        widget.notify_login_chatgpt_cancelled();
                    }
                }
                AppEvent::LoginChatGptComplete { result } => {
                    if let Some(flow) = self.login_flow.take() {
                        flow.shutdown.shutdown();
                        // Allow the task to finish naturally; if still running, abort.
                        if !flow.join_handle.is_finished() {
                            flow.join_handle.abort();
                        }
                    }

                    if let AppState::Chat { widget } = &mut self.app_state {
                        widget.notify_login_chatgpt_complete(result);
                    }
                }
                AppEvent::LoginUsingChatGptChanged { using_chatgpt_auth } => {
                    self.handle_login_mode_change(using_chatgpt_auth);
                }
                AppEvent::OnboardingAuthComplete(result) => {
                    if let AppState::Onboarding { screen } = &mut self.app_state {
                        screen.on_auth_complete(result);
                    }
                }
                AppEvent::OnboardingComplete(ChatWidgetArgs {
                    config,
                    enhanced_keys_supported,
                    initial_images,
                    initial_prompt,
                    terminal_info,
                    show_order_overlay,
                    enable_perf,
                    resume_picker,
                    latest_upgrade_version,
                }) => {
                    let mut w = ChatWidget::new(
                        config,
                        app_event_tx.clone(),
                        initial_prompt,
                        initial_images,
                        enhanced_keys_supported,
                        terminal_info,
                        show_order_overlay,
                        latest_upgrade_version,
                    );
                    w.enable_perf(enable_perf);
                    if resume_picker {
                        w.show_resume_picker();
                    }
                    self.app_state = AppState::Chat { widget: Box::new(w) };
                    self.terminal_runs.clear();
                }
                AppEvent::StartFileSearch(query) => {
                    if !query.is_empty() {
                        self.file_search.on_user_query(query);
                    }
                }
                AppEvent::FileSearchResult { query, matches } => {
                    if let AppState::Chat { widget } = &mut self.app_state {
                        widget.apply_file_search_result(query, matches);
                    }
                }
                AppEvent::ShowChromeOptions(port) => {
                    if let AppState::Chat { widget } = &mut self.app_state {
                        widget.show_chrome_options(port);
                    }
                }
                AppEvent::ChromeLaunchOptionSelected(option, port) => {
                    if let AppState::Chat { widget } = &mut self.app_state {
                        widget.handle_chrome_launch_option(option, port);
                    }
                }
                AppEvent::JumpBack { nth, prefill } => {
                    if let AppState::Chat { widget } = &mut self.app_state {
                        let ghost_state = widget.snapshot_ghost_state();
                        // Build response items from current UI history
                        let items = widget.export_response_items();
                        let cfg = widget.config_ref().clone();

                        // Compute prefix up to selected user message now
                        let prefix_items = {
                            let mut user_seen = 0usize;
                            let mut cut = items.len();
                            for (idx, it) in items.iter().enumerate().rev() {
                                if let codex_protocol::models::ResponseItem::Message { role, .. } = it {
                                    if role == "user" {
                                        user_seen += 1;
                                        if user_seen == nth { cut = idx; break; }
                                    }
                                }
                            }
                            items.iter().take(cut).cloned().collect::<Vec<_>>()
                        };

                        self.pending_jump_back_ghost_state = Some(ghost_state);

                        // Perform the fork off the UI thread to avoid nested runtimes
                        let server = self._server.clone();
                        let tx = self.app_event_tx.clone();
                        let prefill_clone = prefill.clone();
                        std::thread::spawn(move || {
                            let rt = tokio::runtime::Builder::new_multi_thread()
                                .enable_all()
                                .build()
                                .expect("build tokio runtime");
                            // Clone cfg for the async block to keep original for the event
                            let cfg_for_rt = cfg.clone();
                            let result = rt.block_on(async move {
                                // Fallback: start a new conversation instead of forking
                                server.new_conversation(cfg_for_rt).await
                            });
                            if let Ok(new_conv) = result {
                                tx.send(AppEvent::JumpBackForked { cfg, new_conv: crate::app_event::Redacted(new_conv), prefix_items, prefill: prefill_clone });
                            } else if let Err(e) = result {
                                tracing::error!("error forking conversation: {e:#}");
                            }
                        });
                    }
                }
                AppEvent::JumpBackForked { cfg, new_conv, prefix_items, prefill } => {
                    // Replace widget with a new one bound to the forked conversation
                    let session_conf = new_conv.0.session_configured.clone();
                    let conv = new_conv.0.conversation.clone();

                    let mut ghost_state = self.pending_jump_back_ghost_state.take();

                    if let AppState::Chat { widget } = &mut self.app_state {
                        let auth_manager = widget.auth_manager();
                        let mut new_widget = ChatWidget::new_from_existing(
                            cfg,
                            conv,
                            session_conf,
                            self.app_event_tx.clone(),
                            self.enhanced_keys_supported,
                            self.terminal_info.clone(),
                            self.show_order_overlay,
                            self.latest_upgrade_version.clone(),
                            auth_manager,
                            false,
                        );
                        if let Some(state) = ghost_state.take() {
                            new_widget.adopt_ghost_state(state);
                        } else {
                            tracing::warn!("jump-back fork missing ghost snapshot state; redo may be unavailable");
                        }
                        new_widget.enable_perf(self.timing_enabled);
                        new_widget.check_for_initial_animations();
                        *widget = Box::new(new_widget);
                    } else {
                        let auth_manager = AuthManager::shared(
                            cfg.codex_home.clone(),
                            AuthMode::ApiKey,
                            cfg.responses_originator_header.clone(),
                        );
                        let mut new_widget = ChatWidget::new_from_existing(
                            cfg,
                            conv,
                            session_conf,
                            self.app_event_tx.clone(),
                            self.enhanced_keys_supported,
                            self.terminal_info.clone(),
                            self.show_order_overlay,
                            self.latest_upgrade_version.clone(),
                            auth_manager,
                            false,
                        );
                        if let Some(state) = ghost_state.take() {
                            new_widget.adopt_ghost_state(state);
                        }
                        new_widget.enable_perf(self.timing_enabled);
                        new_widget.check_for_initial_animations();
                        self.app_state = AppState::Chat { widget: Box::new(new_widget) };
                    }
                    self.terminal_runs.clear();
                    // Reset any transient state from the previous widget/session
                    self.commit_anim_running.store(false, Ordering::Release);
                    self.last_esc_time = None;
                    // Force a clean repaint of the new UI state
                    self.clear_on_first_frame = true;

                    // Replay prefix to the UI
                    let ev = codex_core::protocol::Event {
                        id: "fork".to_string(),
                        event_seq: 0,
                        msg: codex_core::protocol::EventMsg::ReplayHistory(
                            codex_core::protocol::ReplayHistoryEvent {
                                items: prefix_items,
                                events: Vec::new(),
                            }
                        ),
                        order: None,
                    };
                    self.app_event_tx.send(AppEvent::CodexEvent(ev));

                    // Prefill composer with the edited text
                    if let AppState::Chat { widget } = &mut self.app_state {
                        if !prefill.is_empty() { widget.insert_str(&prefill); }
                    }
                    self.app_event_tx.send(AppEvent::RequestRedraw);
                }
                AppEvent::ScheduleFrameIn(duration) => {
                    // Schedule the next redraw with the requested duration
                    self.schedule_redraw_in(duration);
                }
            }
        }
        if self.alt_screen_active {
            terminal.clear()?;
        }

        Ok(())
    }

    /// Pull the next event with priority for interactive input.
    /// Never returns None due to idleness; only returns None if both channels disconnect.
    fn next_event_priority(&self) -> Option<AppEvent> {
        use std::sync::mpsc::RecvTimeoutError::{Timeout, Disconnected};
        loop {
            if let Ok(ev) = self.app_event_rx_high.try_recv() { return Some(ev); }
            if let Ok(ev) = self.app_event_rx_bulk.try_recv() { return Some(ev); }
            match self.app_event_rx_high.recv_timeout(Duration::from_millis(10)) {
                Ok(ev) => return Some(ev),
                Err(Timeout) => continue,
                Err(Disconnected) => break,
            }
        }
        // High channel disconnected; try blocking on bulk as a last resort
        self.app_event_rx_bulk.recv().ok()
    }

    #[cfg(unix)]
    fn suspend(&mut self, terminal: &mut tui::Tui) -> Result<()> {
        tui::restore()?;
        // SAFETY: Unix-only code path. We intentionally send SIGTSTP to the
        // current process group (pid 0) to trigger standard job-control
        // suspension semantics. This FFI does not involve any raw pointers,
        // is not called from a signal handler, and uses a constant signal.
        // Errors from kill are acceptable (e.g., if already stopped) — the
        // subsequent re-init path will still leave the terminal in a good state.
        // We considered `nix`, but didn't think it was worth pulling in for this one call.
        unsafe { libc::kill(0, libc::SIGTSTP) };
        let (new_terminal, new_terminal_info) = tui::init(&self.config)?;
        *terminal = new_terminal;
        self.terminal_info = new_terminal_info;
        terminal.clear()?;
        self.app_event_tx.send(AppEvent::RequestRedraw);
        Ok(())
    }

    /// Toggle between alternate-screen TUI and standard terminal buffer (Ctrl+T).
    fn toggle_screen_mode(&mut self, _terminal: &mut tui::Tui) -> Result<()> {
        if self.alt_screen_active {
            // Leave alt screen only; keep raw mode enabled for key handling.
            let _ = crate::tui::leave_alt_screen_only();
            // Clear the normal buffer so our buffered transcript starts at a clean screen
            let _ = crossterm::execute!(
                std::io::stdout(),
                crossterm::style::ResetColor,
                crossterm::terminal::Clear(crossterm::terminal::ClearType::All),
                crossterm::cursor::MoveTo(0, 0),
                crossterm::terminal::EnableLineWrap
            );
            self.alt_screen_active = false;
            // Persist preference
            let _ = codex_core::config::set_tui_alternate_screen(&self.config.codex_home, false);
            // Immediately mirror the entire transcript into the terminal scrollback so
            // the user sees full history when entering standard mode.
            if let AppState::Chat { widget } = &self.app_state {
                let transcript = widget.export_transcript_lines_for_buffer();
                if !transcript.is_empty() {
                    // Best-effort: compute current width and bottom reservation.
                    // We don't have `terminal` here; schedule a one-shot redraw event
                    // that carries the transcript via InsertHistory to reuse the normal path.
                    self.app_event_tx.send(AppEvent::InsertHistory(transcript));
                }
            }
            // Ensure the input is painted in its reserved region immediately.
            self.schedule_redraw();
        } else {
            // Re-enter alt screen and force a clean repaint.
            let fg = crate::colors::text();
            let bg = crate::colors::background();
            let _ = crate::tui::enter_alt_screen_only(fg, bg);
            self.clear_on_first_frame = true;
            self.alt_screen_active = true;
            // Persist preference
            let _ = codex_core::config::set_tui_alternate_screen(&self.config.codex_home, true);
            // Request immediate redraw
            self.schedule_redraw();
        }
        Ok(())
    }

    pub(crate) fn token_usage(&self) -> codex_core::protocol::TokenUsage {
        let usage = match &self.app_state {
            AppState::Chat { widget } => widget.token_usage().clone(),
            AppState::Onboarding { .. } => codex_core::protocol::TokenUsage::default(),
        };
        // ensure background helpers stop before returning
        self.commit_anim_running.store(false, Ordering::Release);
        self.input_running.store(false, Ordering::Release);
        usage
    }

    /// Return a human-readable performance summary if timing was enabled.
    pub(crate) fn perf_summary(&self) -> Option<String> {
        if !self.timing_enabled {
            return None;
        }
        let mut out = String::new();
        if let AppState::Chat { widget } = &self.app_state {
            out.push_str(&widget.perf_summary());
            out.push_str("\n\n");
        }
        out.push_str(&self.timing.summarize());
        Some(out)
    }

    fn draw_next_frame(&mut self, terminal: &mut tui::Tui) -> Result<()> {
        // Always render a frame. In standard-terminal mode we still draw the
        // chat UI (without status/HUD) directly into the normal buffer.
        // Hard clear on the very first frame (and while onboarding) to ensure a
        // clean background across terminals that don't respect our color attrs
        // during EnterAlternateScreen.
        if self.alt_screen_active && (self.clear_on_first_frame || matches!(self.app_state, AppState::Onboarding { .. })) {
            terminal.clear()?;
            self.clear_on_first_frame = false;
        }

        // If the terminal area changed (actual resize or tab switch that altered
        // viewport), force a full clear once to prevent ghost artifacts. Some
        // terminals on Windows/macOS do not reliably deliver Resize events on
        // focus switches; querying the size each frame is cheap and lets us
        // detect the change without extra event wiring.
        let screen_size = terminal.size()?;
        if self
            .last_frame_size
            .map(|prev| prev != screen_size)
            .unwrap_or(false)
        {
            terminal.clear()?;
        }
        self.last_frame_size = Some(screen_size);

        let completed_frame = terminal.draw(|frame| {
            match &mut self.app_state {
                AppState::Chat { widget } => {
                    if let Some((x, y)) = widget.cursor_pos(frame.area()) {
                        frame.set_cursor_position((x, y));
                    }
                    frame.render_widget_ref(&**widget, frame.area())
                }
                AppState::Onboarding { screen } => frame.render_widget_ref(&*screen, frame.area()),
            }
        })?;
        self.buffer_diff_profiler.record(&completed_frame);
        Ok(())
    }

    /// Dispatch a KeyEvent to the current view and let it decide what to do
    /// with it.
    fn dispatch_key_event(&mut self, key_event: KeyEvent) {
        match &mut self.app_state {
            AppState::Chat { widget } => {
                widget.handle_key_event(key_event);
            }
            AppState::Onboarding { screen } => match key_event.code {
                KeyCode::Char('q') => {
                    self.app_event_tx.send(AppEvent::ExitRequest);
                }
                _ => screen.handle_key_event(key_event),
            },
        }
    }

    fn dispatch_paste_event(&mut self, pasted: String) {
        match &mut self.app_state {
            AppState::Chat { widget } => widget.handle_paste(pasted),
            AppState::Onboarding { .. } => {}
        }
    }

    fn dispatch_mouse_event(&mut self, mouse_event: crossterm::event::MouseEvent) {
        match &mut self.app_state {
            AppState::Chat { widget } => {
                widget.handle_mouse_event(mouse_event);
            }
            AppState::Onboarding { .. } => {}
        }
    }

    fn dispatch_codex_event(&mut self, event: Event) {
        match &mut self.app_state {
            AppState::Chat { widget } => widget.handle_codex_event(event),
            AppState::Onboarding { .. } => {}
        }
    }

}

struct BufferDiffProfiler {
    enabled: bool,
    prev: Option<Buffer>,
    frame_seq: u64,
    log_every: usize,
    min_changed: usize,
    min_percent: f64,
}

impl BufferDiffProfiler {
    fn new_from_env() -> Self {
        match std::env::var("CODE_BUFFER_DIFF_METRICS") {
            Ok(raw) => {
                let trimmed = raw.trim();
                if trimmed.is_empty() || trimmed == "0" {
                    Self::disabled()
                } else {
                    let log_every = trimmed.parse::<usize>().unwrap_or(1).max(1);
                    let min_changed = std::env::var("CODE_BUFFER_DIFF_MIN_CHANGED")
                        .ok()
                        .and_then(|v| v.trim().parse::<usize>().ok())
                        .unwrap_or(100);
                    let min_percent = std::env::var("CODE_BUFFER_DIFF_MIN_PERCENT")
                        .ok()
                        .and_then(|v| v.trim().parse::<f64>().ok())
                        .unwrap_or(1.0_f64);
                    Self {
                        enabled: true,
                        prev: None,
                        frame_seq: 0,
                        log_every,
                        min_changed,
                        min_percent,
                    }
                }
            }
            Err(_) => Self::disabled(),
        }
    }

    fn disabled() -> Self {
        Self {
            enabled: false,
            prev: None,
            frame_seq: 0,
            log_every: 1,
            min_changed: usize::MAX,
            min_percent: f64::MAX,
        }
    }

    fn record(&mut self, frame: &CompletedFrame<'_>) {
        if !self.enabled {
            return;
        }

        let current_buffer = frame.buffer.clone();
        self.frame_seq = self.frame_seq.saturating_add(1);

        if let Some(prev_buffer) = &self.prev {
            if self.should_log_frame() {
                if prev_buffer.area != current_buffer.area {
                    tracing::info!(
                        target: "codex_tui::buffer_diff",
                        frame = self.frame_seq,
                        prev_width = prev_buffer.area.width,
                        prev_height = prev_buffer.area.height,
                        width = current_buffer.area.width,
                        height = current_buffer.area.height,
                        "Buffer area changed; skipping diff metrics for this frame"
                    );
                } else {
                    let inspected = prev_buffer.content.len().min(current_buffer.content.len());
                    let updates = prev_buffer.diff(&current_buffer);
                    let changed = updates.len();
                    if changed == 0 {
                        self.prev = Some(current_buffer);
                        return;
                    }
                    let percent = if inspected > 0 {
                        (changed as f64 / inspected as f64) * 100.0
                    } else {
                        0.0
                    };
                    if changed < self.min_changed && percent < self.min_percent {
                        self.prev = Some(current_buffer);
                        return;
                    }
                    let mut min_col = u16::MAX;
                    let mut max_col = 0u16;
                    let mut rows = BTreeSet::new();
                    let mut longest_run = 0usize;
                    let mut current_run = 0usize;
                    let mut last_cell = None;
                    for (x, y, _) in &updates {
                        min_col = min_col.min(*x);
                        max_col = max_col.max(*x);
                        rows.insert(*y);
                        match last_cell {
                            Some((last_x, last_y)) if *y == last_y && *x == last_x + 1 => {
                                current_run += 1;
                            }
                            _ => {
                                current_run = 1;
                            }
                        }
                        if current_run > longest_run {
                            longest_run = current_run;
                        }
                        last_cell = Some((*x, *y));
                    }
                    let row_min = rows.iter().copied().min().unwrap_or(0);
                    let row_max = rows.iter().copied().max().unwrap_or(0);
                    let mut spans: Vec<(u16, u16)> = Vec::new();
                    if !rows.is_empty() {
                        let mut iter = rows.iter();
                        let mut start = *iter.next().unwrap();
                        let mut prev = start;
                        for &row in iter {
                            if row == prev + 1 {
                                prev = row;
                                continue;
                            }
                            spans.push((start, prev));
                            start = row;
                            prev = row;
                        }
                        spans.push((start, prev));
                    }
                    spans.sort_by(|(a_start, a_end), (b_start, b_end)| {
                        let a_len = usize::from(*a_end) - usize::from(*a_start) + 1;
                        let b_len = usize::from(*b_end) - usize::from(*b_start) + 1;
                        b_len.cmp(&a_len)
                    });
                    let top_spans: Vec<(u16, u16)> = spans.into_iter().take(3).collect();
                    let (col_min, col_max) = if min_col == u16::MAX {
                        (0u16, 0u16)
                    } else {
                        (min_col, max_col)
                    };
                    let skipped_cells = current_buffer.content.iter().filter(|cell| cell.skip).count();
                    tracing::info!(
                        target: "codex_tui::buffer_diff",
                        frame = self.frame_seq,
                        inspected,
                        changed,
                        percent = format!("{percent:.2}"),
                        width = current_buffer.area.width,
                        height = current_buffer.area.height,
                        dirty_rows = rows.len(),
                        longest_run,
                        row_min,
                        row_max,
                        col_min,
                        col_max,
                        row_spans = ?top_spans,
                        skipped_cells,
                        "Buffer diff metrics"
                    );
                }
            }
        }

        self.prev = Some(current_buffer);
    }

    fn should_log_frame(&self) -> bool {
        let interval = self.log_every.max(1) as u64;
        interval == 1 || self.frame_seq % interval == 0
    }
}

fn should_show_onboarding(
    login_status: crate::LoginStatus,
    _config: &Config,
    show_trust_screen: bool,
) -> bool {
    if show_trust_screen {
        return true;
    }
    matches!(login_status, crate::LoginStatus::NotAuthenticated)
}

fn should_show_login_screen(login_status: crate::LoginStatus, _config: &Config) -> bool {
    matches!(login_status, crate::LoginStatus::NotAuthenticated)
}

// (legacy tests removed)
#[derive(Default, Clone, Debug)]
struct TimingStats {
    frames_drawn: u64,
    redraw_events: u64,
    key_events: u64,
    draw_ns: Vec<u64>,
    key_to_frame_ns: Vec<u64>,
    last_key_event: Option<Instant>,
    key_waiting_for_frame: bool,
}

impl TimingStats {
    fn on_key(&mut self) {
        self.key_events = self.key_events.saturating_add(1);
        self.last_key_event = Some(Instant::now());
        self.key_waiting_for_frame = true;
    }
    fn on_redraw_begin(&mut self) { self.redraw_events = self.redraw_events.saturating_add(1); }
    fn on_redraw_end(&mut self, started: Instant) {
        self.frames_drawn = self.frames_drawn.saturating_add(1);
        let dt = started.elapsed().as_nanos() as u64;
        self.draw_ns.push(dt);
        if self.key_waiting_for_frame {
            if let Some(t0) = self.last_key_event.take() {
                let d = t0.elapsed().as_nanos() as u64;
                self.key_to_frame_ns.push(d);
            }
            self.key_waiting_for_frame = false;
        }
    }
    fn pct(ns: &[u64], p: f64) -> f64 {
        if ns.is_empty() { return 0.0; }
        let mut v = ns.to_vec();
        v.sort_unstable();
        let idx = ((v.len() as f64 - 1.0) * p).round() as usize;
        (v[idx] as f64) / 1_000_000.0
    }
    fn summarize(&self) -> String {
        let draw_p50 = Self::pct(&self.draw_ns, 0.50);
        let draw_p95 = Self::pct(&self.draw_ns, 0.95);
        let kf_p50 = Self::pct(&self.key_to_frame_ns, 0.50);
        let kf_p95 = Self::pct(&self.key_to_frame_ns, 0.95);
        format!(
            "app-timing: frames={}\n  redraw_events={} key_events={}\n  draw_ms: p50={:.2} p95={:.2}\n  key->frame_ms: p50={:.2} p95={:.2}",
            self.frames_drawn,
            self.redraw_events,
            self.key_events,
            draw_p50, draw_p95,
            kf_p50, kf_p95,
        )
    }
}<|MERGE_RESOLUTION|>--- conflicted
+++ resolved
@@ -24,7 +24,6 @@
 use crossterm::event::KeyCode;
 use crossterm::event::KeyEvent;
 use crossterm::event::KeyEventKind;
-use crossterm::event::KeyModifiers;
 use crossterm::execute;
 use crossterm::terminal::supports_keyboard_enhancement;
 use crossterm::SynchronizedUpdate; // trait for stdout().sync_update
@@ -122,15 +121,10 @@
     _transcript_saved_viewport: Option<Rect>,
 
     enhanced_keys_supported: bool,
-<<<<<<< HEAD
+    /// Tracks keys seen as pressed when keyboard enhancements are unavailable
+    /// so duplicate release events can be filtered and release-only terminals
+    /// still synthesize a press.
     non_enhanced_pressed_keys: HashSet<KeyCode>,
-=======
-    /// Last key reported as a physical `Press`/`Repeat` while keyboard
-    /// enhancements were unavailable. Used to drop the matching `Release` echo
-    /// that some Windows terminals emit, without impacting release-only
-    /// terminals whose characters arrive on key-up.
-    last_physical_press_without_enhancements: Option<(KeyCode, KeyModifiers)>,
->>>>>>> 840d4d26
 
     /// Debug flag for logging LLM requests/responses
     _debug: bool,
@@ -373,11 +367,7 @@
             _deferred_history_lines: Vec::new(),
             _transcript_saved_viewport: None,
             enhanced_keys_supported,
-<<<<<<< HEAD
             non_enhanced_pressed_keys: HashSet::new(),
-=======
-            last_physical_press_without_enhancements: None,
->>>>>>> 840d4d26
             _debug: debug,
             show_order_overlay,
             commit_anim_running: Arc::new(AtomicBool::new(false)),
@@ -1005,13 +995,12 @@
                 }
                 AppEvent::KeyEvent(mut key_event) => {
                     if self.timing_enabled { self.timing.on_key(); }
-                    // On consoles without keyboard enhancement support we may receive both
-                    // Press and Release notifications for a single keypress. Track which
-                    // keys were seen as pressed so matching Release events can be dropped.
-                    // If a Release arrives without a prior Press (common on some mintty setups),
-                    // synthesize a Press so typing still works.
+                    // On terminals without keyboard enhancement flags (notably some Windows
+                    // Git Bash/mintty setups), crossterm may emit duplicate key-up events or
+                    // only report releases. Track which keys were seen as pressed so matching
+                    // releases can be dropped, and synthesize a press when a release arrives
+                    // without a prior press.
                     if !self.enhanced_keys_supported {
-<<<<<<< HEAD
                         let key_code = key_event.code;
                         match key_event.kind {
                             KeyEventKind::Press | KeyEventKind::Repeat => {
@@ -1031,7 +1020,10 @@
                                         .collect();
 
                                     for alt in alts {
-                                        if self.non_enhanced_pressed_keys.remove(&KeyCode::Char(alt)) {
+                                        if self
+                                            .non_enhanced_pressed_keys
+                                            .remove(&KeyCode::Char(alt))
+                                        {
                                             release_handled = true;
                                             break;
                                         }
@@ -1043,30 +1035,6 @@
                                 }
 
                                 key_event = KeyEvent::new(key_event.code, key_event.modifiers);
-=======
-                        match key_event.kind {
-                            KeyEventKind::Press | KeyEventKind::Repeat => {
-                                self.last_physical_press_without_enhancements = Some((
-                                    key_event.code.clone(),
-                                    key_event.modifiers,
-                                ));
-                            }
-                            KeyEventKind::Release => {
-                                if let Some((code, modifiers)) =
-                                    &self.last_physical_press_without_enhancements
-                                {
-                                    if *code == key_event.code && *modifiers == key_event.modifiers
-                                    {
-                                        self.last_physical_press_without_enhancements = None;
-                                        continue;
-                                    }
-                                }
-                                // Some terminals (notably Windows Git Bash/mintty without
-                                // enhanced key support) synthesize characters only on key-up
-                                // (e.g., Alt+NumPad) or never emit a physical press. Treat those
-                                // as Press so they register once.
-                                key_event.kind = KeyEventKind::Press;
->>>>>>> 840d4d26
                             }
                         }
                     }
