--- conflicted
+++ resolved
@@ -1810,6 +1810,18 @@
                     self.schedule_redraw_in(duration);
                 }
             }
+            AppEvent::OpenReviewBranchPicker(cwd) => {
+                self.chat_widget.show_review_branch_picker(&cwd).await;
+            }
+            AppEvent::OpenReviewCommitPicker(cwd) => {
+                self.chat_widget.show_review_commit_picker(&cwd).await;
+            }
+            AppEvent::OpenReviewCustomPrompt => {
+                self.chat_widget.show_review_custom_prompt();
+            }
+            AppEvent::OpenReviewPopup => {
+                self.chat_widget.open_review_popup();
+            }
         }
         if self.alt_screen_active {
             terminal.clear()?;
@@ -1881,7 +1893,6 @@
                     self.app_event_tx.send(AppEvent::InsertHistory(transcript));
                 }
             }
-<<<<<<< HEAD
             // Ensure the input is painted in its reserved region immediately.
             self.schedule_redraw();
         } else {
@@ -1895,20 +1906,6 @@
             let _ = codex_core::config::set_tui_alternate_screen(&self.config.codex_home, true);
             // Request immediate redraw
             self.schedule_redraw();
-=======
-            AppEvent::OpenReviewBranchPicker(cwd) => {
-                self.chat_widget.show_review_branch_picker(&cwd).await;
-            }
-            AppEvent::OpenReviewCommitPicker(cwd) => {
-                self.chat_widget.show_review_commit_picker(&cwd).await;
-            }
-            AppEvent::OpenReviewCustomPrompt => {
-                self.chat_widget.show_review_custom_prompt();
-            }
-            AppEvent::OpenReviewPopup => {
-                self.chat_widget.open_review_popup();
-            }
->>>>>>> 5996ee0e
         }
         Ok(())
     }
