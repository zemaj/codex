use crate::app_event::AppEvent;
use crate::app_event_sender::AppEventSender;
use crate::chatwidget::ChatWidget;
use crate::file_search::FileSearchManager;
use crate::get_git_diff::get_git_diff;
use crate::onboarding::onboarding_screen::KeyboardHandler;
use crate::onboarding::onboarding_screen::OnboardingScreen;
use crate::onboarding::onboarding_screen::OnboardingScreenArgs;
use crate::should_show_login_screen;
use crate::slash_command::SlashCommand;
use crate::tui;
use codex_core::config::Config;
use codex_core::protocol::Event;
<<<<<<< HEAD
=======
#[cfg(debug_assertions)]
use codex_core::protocol::EventMsg;
>>>>>>> a3939a0b
use codex_core::protocol::Op;
use color_eyre::eyre::Result;
use crossterm::SynchronizedUpdate;
use crossterm::event::KeyCode;
use crossterm::event::KeyEvent;
use crossterm::event::KeyEventKind;
use crossterm::terminal::supports_keyboard_enhancement;
use ratatui::layout::Offset;
use ratatui::prelude::Backend;
use ratatui::text::Line;
use std::path::PathBuf;
use std::sync::Arc;
use std::sync::atomic::AtomicBool;
use std::sync::atomic::Ordering;
use std::sync::mpsc::Receiver;
use std::sync::mpsc::channel;
use std::thread;
use std::time::Duration;

/// Time window for debouncing redraw requests.
const REDRAW_DEBOUNCE: Duration = Duration::from_millis(10);

/// Top-level application state: which full-screen view is currently active.
#[allow(clippy::large_enum_variant)]
enum AppState<'a> {
    Onboarding {
        screen: OnboardingScreen,
    },
    /// The main chat UI is visible.
    Chat {
        /// Boxed to avoid a large enum variant and reduce the overall size of
        /// `AppState`.
        widget: Box<ChatWidget<'a>>,
    },
}

pub(crate) struct App<'a> {
    app_event_tx: AppEventSender,
    app_event_rx: Receiver<AppEvent>,
    app_state: AppState<'a>,

    /// Config is stored here so we can recreate ChatWidgets as needed.
    config: Config,

    file_search: FileSearchManager,

    /// True when a redraw has been scheduled but not yet executed.
    pending_redraw: Arc<AtomicBool>,

    pending_history_lines: Vec<Line<'static>>,

    enhanced_keys_supported: bool,
}

/// Aggregate parameters needed to create a `ChatWidget`, as creation may be
/// deferred until after the Git warning screen is dismissed.
#[derive(Clone, Debug)]
pub(crate) struct ChatWidgetArgs {
    pub(crate) config: Config,
    initial_prompt: Option<String>,
    initial_images: Vec<PathBuf>,
    enhanced_keys_supported: bool,
}

impl App<'_> {
    pub(crate) fn new(
        config: Config,
        initial_prompt: Option<String>,
        initial_images: Vec<std::path::PathBuf>,
        show_trust_screen: bool,
    ) -> Self {
        let (app_event_tx, app_event_rx) = channel();
        let app_event_tx = AppEventSender::new(app_event_tx);
        let pending_redraw = Arc::new(AtomicBool::new(false));

        let enhanced_keys_supported = supports_keyboard_enhancement().unwrap_or(false);

        // Spawn a dedicated thread for reading the crossterm event loop and
        // re-publishing the events as AppEvents, as appropriate.
        {
            let app_event_tx = app_event_tx.clone();
            std::thread::spawn(move || {
                loop {
                    // This timeout is necessary to avoid holding the event lock
                    // that crossterm::event::read() acquires. In particular,
                    // reading the cursor position (crossterm::cursor::position())
                    // needs to acquire the event lock, and so will fail if it
                    // can't acquire it within 2 sec. Resizing the terminal
                    // crashes the app if the cursor position can't be read.
                    if let Ok(true) = crossterm::event::poll(Duration::from_millis(100)) {
                        if let Ok(event) = crossterm::event::read() {
                            match event {
                                crossterm::event::Event::Key(key_event) => {
                                    app_event_tx.send(AppEvent::KeyEvent(key_event));
                                }
                                crossterm::event::Event::Resize(_, _) => {
                                    app_event_tx.send(AppEvent::RequestRedraw);
                                }
                                crossterm::event::Event::Paste(pasted) => {
                                    // Many terminals convert newlines to \r when
                                    // pasting, e.g. [iTerm2][]. But [tui-textarea
                                    // expects \n][tui-textarea]. This seems like a bug
                                    // in tui-textarea IMO, but work around it for now.
                                    // [tui-textarea]: https://github.com/rhysd/tui-textarea/blob/4d18622eeac13b309e0ff6a55a46ac6706da68cf/src/textarea.rs#L782-L783
                                    // [iTerm2]: https://github.com/gnachman/iTerm2/blob/5d0c0d9f68523cbd0494dad5422998964a2ecd8d/sources/iTermPasteHelper.m#L206-L216
                                    let pasted = pasted.replace("\r", "\n");
                                    app_event_tx.send(AppEvent::Paste(pasted));
                                }
                                _ => {
                                    // Ignore any other events.
                                }
                            }
                        }
                    } else {
                        // Timeout expired, no `Event` is available
                    }
                }
            });
        }

        let show_login_screen = should_show_login_screen(&config);
        let app_state = if show_login_screen || show_trust_screen {
            let chat_widget_args = ChatWidgetArgs {
                config: config.clone(),
                initial_prompt,
                initial_images,
                enhanced_keys_supported,
            };
            AppState::Onboarding {
                screen: OnboardingScreen::new(OnboardingScreenArgs {
                    event_tx: app_event_tx.clone(),
                    codex_home: config.codex_home.clone(),
                    cwd: config.cwd.clone(),
                    show_login_screen,
                    show_trust_screen,
                    chat_widget_args,
                }),
            }
        } else {
            let chat_widget = ChatWidget::new(
                config.clone(),
                app_event_tx.clone(),
                initial_prompt,
                initial_images,
                enhanced_keys_supported,
            );
            AppState::Chat {
                widget: Box::new(chat_widget),
            }
        };

        let file_search = FileSearchManager::new(config.cwd.clone(), app_event_tx.clone());
        Self {
            app_event_tx,
            pending_history_lines: Vec::new(),
            app_event_rx,
            app_state,
            config,
            file_search,
            pending_redraw,
            enhanced_keys_supported,
        }
    }

    /// Clone of the internal event sender so external tasks (e.g. log bridge)
    /// can inject `AppEvent`s.
    pub fn event_sender(&self) -> AppEventSender {
        self.app_event_tx.clone()
    }

    /// Schedule a redraw if one is not already pending.
    #[allow(clippy::unwrap_used)]
    fn schedule_redraw(&self) {
        // Attempt to set the flag to `true`. If it was already `true`, another
        // redraw is already pending so we can return early.
        if self
            .pending_redraw
            .compare_exchange(false, true, Ordering::SeqCst, Ordering::SeqCst)
            .is_err()
        {
            return;
        }

        let tx = self.app_event_tx.clone();
        let pending_redraw = self.pending_redraw.clone();
        thread::spawn(move || {
            thread::sleep(REDRAW_DEBOUNCE);
            tx.send(AppEvent::Redraw);
            pending_redraw.store(false, Ordering::SeqCst);
        });
    }

    pub(crate) fn run(&mut self, terminal: &mut tui::Tui) -> Result<()> {
        // Insert an event to trigger the first render.
        let app_event_tx = self.app_event_tx.clone();
        app_event_tx.send(AppEvent::RequestRedraw);

        while let Ok(event) = self.app_event_rx.recv() {
            match event {
                AppEvent::InsertHistory(lines) => {
                    self.pending_history_lines.extend(lines);
                    self.app_event_tx.send(AppEvent::RequestRedraw);
                }
                AppEvent::RequestRedraw => {
                    self.schedule_redraw();
                }
                AppEvent::Redraw => {
                    std::io::stdout().sync_update(|_| self.draw_next_frame(terminal))??;
                }
                AppEvent::KeyEvent(key_event) => {
                    match key_event {
                        KeyEvent {
                            code: KeyCode::Char('c'),
                            modifiers: crossterm::event::KeyModifiers::CONTROL,
                            kind: KeyEventKind::Press,
                            ..
                        } => match &mut self.app_state {
                            AppState::Chat { widget } => {
                                widget.on_ctrl_c();
                            }
                            AppState::Onboarding { .. } => {
                                self.app_event_tx.send(AppEvent::ExitRequest);
                            }
                        },
                        KeyEvent {
                            code: KeyCode::Esc,
                            kind: KeyEventKind::Press,
                            ..
                        } => match &mut self.app_state {
                            AppState::Chat { widget } => {
                                if !widget.on_esc() {
                                    self.dispatch_key_event(key_event);
                                }
                            }
                            AppState::Onboarding { .. } => {
                                self.dispatch_key_event(key_event);
                            }
                        },
                        KeyEvent {
                            code: KeyCode::Char('z'),
                            modifiers: crossterm::event::KeyModifiers::CONTROL,
                            kind: KeyEventKind::Press,
                            ..
                        } => {
                            if let AppState::Chat { widget } = &mut self.app_state {
                                widget.on_ctrl_z();
                            }
                        }
                        KeyEvent {
                            code: KeyCode::Char('d'),
                            modifiers: crossterm::event::KeyModifiers::CONTROL,
                            kind: KeyEventKind::Press,
                            ..
                        } => {
                            match &mut self.app_state {
                                AppState::Chat { widget } => {
                                    if widget.composer_is_empty() {
                                        self.app_event_tx.send(AppEvent::ExitRequest);
                                    } else {
                                        // Treat Ctrl+D as a normal key event when the composer
                                        // is not empty so that it doesn't quit the application
                                        // prematurely.
                                        self.dispatch_key_event(key_event);
                                    }
                                }
                                AppState::Onboarding { .. } => {
                                    self.app_event_tx.send(AppEvent::ExitRequest);
                                }
                            }
                        }
                        KeyEvent {
                            kind: KeyEventKind::Press | KeyEventKind::Repeat,
                            ..
                        } => {
                            self.dispatch_key_event(key_event);
                        }
                        _ => {
                            // Ignore Release key events for now.
                        }
                    };
                }
                AppEvent::Paste(text) => {
                    self.dispatch_paste_event(text);
                }
                AppEvent::CodexEvent(event) => {
                    self.dispatch_codex_event(event);
                }
                AppEvent::ExitRequest => {
                    break;
                }
                AppEvent::CodexOp(op) => match &mut self.app_state {
                    AppState::Chat { widget } => widget.submit_op(op),
                    AppState::Onboarding { .. } => {}
                },
                AppEvent::LatestLog(line) => match &mut self.app_state {
                    AppState::Chat { widget } => widget.update_latest_log(line),
                    AppState::Onboarding { .. } => {}
                },
                AppEvent::DispatchCommand(command, command_text) => match command {
                    SlashCommand::New => {
                        // User accepted – switch to chat view.
                        let new_widget = Box::new(ChatWidget::new(
                            self.config.clone(),
                            self.app_event_tx.clone(),
                            None,
                            Vec::new(),
                            self.enhanced_keys_supported,
                        ));
                        self.app_state = AppState::Chat { widget: new_widget };
                        self.app_event_tx.send(AppEvent::RequestRedraw);
                    }
                    SlashCommand::Init => {
                        // Guard: do not run if a task is active.
                        if let AppState::Chat { widget } = &mut self.app_state {
                            const INIT_PROMPT: &str = include_str!("../prompt_for_init_command.md");
                            widget.submit_text_message(INIT_PROMPT.to_string());
                        }
                    }
                    SlashCommand::Compact => {
                        if let AppState::Chat { widget } = &mut self.app_state {
                            widget.clear_token_usage();
                            self.app_event_tx.send(AppEvent::CodexOp(Op::Compact));
                        }
                    }
                    SlashCommand::Quit => {
                        break;
                    }
                    SlashCommand::Logout => {
                        if let Err(e) = codex_login::logout(&self.config.codex_home) {
                            tracing::error!("failed to logout: {e}");
                        }
                        break;
                    }
                    SlashCommand::Diff => {
                        let (is_git_repo, diff_text) = match get_git_diff() {
                            Ok(v) => v,
                            Err(e) => {
                                let msg = format!("Failed to compute diff: {e}");
                                if let AppState::Chat { widget } = &mut self.app_state {
                                    widget.add_diff_output(msg);
                                }
                                continue;
                            }
                        };

                        if let AppState::Chat { widget } = &mut self.app_state {
                            let text = if is_git_repo {
                                diff_text
                            } else {
                                "`/diff` — _not inside a git repository_".to_string()
                            };
                            widget.add_diff_output(text);
                        }
                    }
                    SlashCommand::Status => {
                        if let AppState::Chat { widget } = &mut self.app_state {
                            widget.add_status_output();
                        }
                    }
                    SlashCommand::Reasoning => {
                        if let AppState::Chat { widget } = &mut self.app_state {
                            widget.handle_reasoning_command(command_text);
                        }
                    }
                    SlashCommand::Prompts => {
                        if let AppState::Chat { widget } = &mut self.app_state {
                            widget.add_prompts_output();
                        }
                    }
<<<<<<< HEAD
                    // Prompt-expanding commands should have been handled in submit_user_message
                    // but add a fallback just in case
                    SlashCommand::Plan | SlashCommand::Solve | SlashCommand::Code => {
                        // These should have been expanded already, but handle them anyway
                        if let AppState::Chat { widget } = &mut self.app_state {
                            let expanded = command.expand_prompt(&command_text);
                            if let Some(prompt) = expanded {
                                widget.submit_text_message(prompt);
                            }
=======
                    SlashCommand::Browser => {
                        if let AppState::Chat { widget } = &mut self.app_state {
                            widget.handle_browser_command(command_text);
>>>>>>> a3939a0b
                        }
                    }
                    #[cfg(debug_assertions)]
                    SlashCommand::TestApproval => {
                        use std::collections::HashMap;

                        use codex_core::protocol::ApplyPatchApprovalRequestEvent;
                        use codex_core::protocol::FileChange;

                        self.app_event_tx.send(AppEvent::CodexEvent(Event {
                            id: "1".to_string(),
                            // msg: EventMsg::ExecApprovalRequest(ExecApprovalRequestEvent {
                            //     call_id: "1".to_string(),
                            //     command: vec!["git".into(), "apply".into()],
                            //     cwd: self.config.cwd.clone(),
                            //     reason: Some("test".to_string()),
                            // }),
                            msg: EventMsg::ApplyPatchApprovalRequest(
                                ApplyPatchApprovalRequestEvent {
                                    call_id: "1".to_string(),
                                    changes: HashMap::from([
                                        (
                                            PathBuf::from("/tmp/test.txt"),
                                            FileChange::Add {
                                                content: "test".to_string(),
                                            },
                                        ),
                                        (
                                            PathBuf::from("/tmp/test2.txt"),
                                            FileChange::Update {
                                                unified_diff: "+test\n-test2".to_string(),
                                                move_path: None,
                                            },
                                        ),
                                    ]),
                                    reason: None,
                                    grant_root: Some(PathBuf::from("/tmp")),
                                },
                            ),
                        }));
                    }
                },
                AppEvent::UpdateReasoningEffort(new_effort) => {
                    if let AppState::Chat { widget } = &mut self.app_state {
                        widget.set_reasoning_effort(new_effort);
                    }
                }
                AppEvent::OnboardingAuthComplete(result) => {
                    if let AppState::Onboarding { screen } = &mut self.app_state {
                        screen.on_auth_complete(result);
                    }
                }
                AppEvent::OnboardingComplete(ChatWidgetArgs {
                    config,
                    enhanced_keys_supported,
                    initial_images,
                    initial_prompt,
                }) => {
                    self.app_state = AppState::Chat {
                        widget: Box::new(ChatWidget::new(
                            config,
                            app_event_tx.clone(),
                            initial_prompt,
                            initial_images,
                            enhanced_keys_supported,
                        )),
                    }
                }
                AppEvent::StartFileSearch(query) => {
                    if !query.is_empty() {
                        self.file_search.on_user_query(query);
                    }
                }
                AppEvent::FileSearchResult { query, matches } => {
                    if let AppState::Chat { widget } = &mut self.app_state {
                        widget.apply_file_search_result(query, matches);
                    }
                }
            }
        }
        terminal.clear()?;

        Ok(())
    }

    pub(crate) fn token_usage(&self) -> codex_core::protocol::TokenUsage {
        match &self.app_state {
            AppState::Chat { widget } => widget.token_usage().clone(),
            AppState::Onboarding { .. } => codex_core::protocol::TokenUsage::default(),
        }
    }

    fn draw_next_frame(&mut self, terminal: &mut tui::Tui) -> Result<()> {
        let screen_size = terminal.size()?;
        let last_known_screen_size = terminal.last_known_screen_size;
        if screen_size != last_known_screen_size {
            let cursor_pos = terminal.get_cursor_position()?;
            let last_known_cursor_pos = terminal.last_known_cursor_pos;
            if cursor_pos.y != last_known_cursor_pos.y {
                // The terminal was resized. The only point of reference we have for where our viewport
                // was moved is the cursor position.
                // NB this assumes that the cursor was not wrapped as part of the resize.
                let cursor_delta = cursor_pos.y as i32 - last_known_cursor_pos.y as i32;

                let new_viewport_area = terminal.viewport_area.offset(Offset {
                    x: 0,
                    y: cursor_delta,
                });
                terminal.set_viewport_area(new_viewport_area);
                terminal.clear()?;
            }
        }

        let size = terminal.size()?;
        let desired_height = match &self.app_state {
            AppState::Chat { widget } => widget.desired_height(size.width),
            AppState::Onboarding { .. } => size.height,
        };

        let mut area = terminal.viewport_area;
        area.height = desired_height.min(size.height);
        area.width = size.width;
        if area.bottom() > size.height {
            terminal
                .backend_mut()
                .scroll_region_up(0..area.top(), area.bottom() - size.height)?;
            area.y = size.height - area.height;
        }
        if area != terminal.viewport_area {
            terminal.clear()?;
            terminal.set_viewport_area(area);
        }
        if !self.pending_history_lines.is_empty() {
            crate::insert_history::insert_history_lines(
                terminal,
                self.pending_history_lines.clone(),
            );
            self.pending_history_lines.clear();
        }
        terminal.draw(|frame| match &mut self.app_state {
            AppState::Chat { widget } => {
                if let Some((x, y)) = widget.cursor_pos(frame.area()) {
                    frame.set_cursor_position((x, y));
                }
                frame.render_widget_ref(&**widget, frame.area())
            }
            AppState::Onboarding { screen } => frame.render_widget_ref(&*screen, frame.area()),
        })?;
        Ok(())
    }

    /// Dispatch a KeyEvent to the current view and let it decide what to do
    /// with it.
    fn dispatch_key_event(&mut self, key_event: KeyEvent) {
        match &mut self.app_state {
            AppState::Chat { widget } => {
                widget.handle_key_event(key_event);
            }
            AppState::Onboarding { screen } => match key_event.code {
                KeyCode::Char('q') => {
                    self.app_event_tx.send(AppEvent::ExitRequest);
                }
                _ => screen.handle_key_event(key_event),
            },
        }
    }

    fn dispatch_paste_event(&mut self, pasted: String) {
        match &mut self.app_state {
            AppState::Chat { widget } => widget.handle_paste(pasted),
            AppState::Onboarding { .. } => {}
        }
    }

    fn dispatch_codex_event(&mut self, event: Event) {
        match &mut self.app_state {
            AppState::Chat { widget } => widget.handle_codex_event(event),
            AppState::Onboarding { .. } => {}
        }
    }
}<|MERGE_RESOLUTION|>--- conflicted
+++ resolved
@@ -11,11 +11,8 @@
 use crate::tui;
 use codex_core::config::Config;
 use codex_core::protocol::Event;
-<<<<<<< HEAD
-=======
 #[cfg(debug_assertions)]
 use codex_core::protocol::EventMsg;
->>>>>>> a3939a0b
 use codex_core::protocol::Op;
 use color_eyre::eyre::Result;
 use crossterm::SynchronizedUpdate;
@@ -385,7 +382,6 @@
                             widget.add_prompts_output();
                         }
                     }
-<<<<<<< HEAD
                     // Prompt-expanding commands should have been handled in submit_user_message
                     // but add a fallback just in case
                     SlashCommand::Plan | SlashCommand::Solve | SlashCommand::Code => {
@@ -395,11 +391,11 @@
                             if let Some(prompt) = expanded {
                                 widget.submit_text_message(prompt);
                             }
-=======
+                        }
+                    }
                     SlashCommand::Browser => {
                         if let AppState::Chat { widget } = &mut self.app_state {
                             widget.handle_browser_command(command_text);
->>>>>>> a3939a0b
                         }
                     }
                     #[cfg(debug_assertions)]
