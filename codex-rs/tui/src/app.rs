use crate::app_event::AppEvent;
use crate::app_event_sender::AppEventSender;
use crate::chatwidget::ChatWidget;
use crate::file_search::FileSearchManager;
use crate::get_git_diff::get_git_diff;
use crate::onboarding::onboarding_screen::KeyboardHandler;
use crate::onboarding::onboarding_screen::OnboardingScreen;
use crate::onboarding::onboarding_screen::OnboardingScreenArgs;
use crate::should_show_login_screen;
use crate::slash_command::SlashCommand;
use crate::tui;
use codex_core::ConversationManager;
use codex_core::config::Config;
use codex_core::protocol::Event;
use codex_core::protocol::Op;
use color_eyre::eyre::Result;
use crossterm::SynchronizedUpdate;
use crossterm::event::KeyCode;
use crossterm::event::KeyEvent;
use crossterm::event::KeyEventKind;
use crossterm::terminal::supports_keyboard_enhancement;
use std::path::PathBuf;
use std::sync::Arc;
use std::sync::atomic::AtomicBool;
use std::sync::atomic::Ordering;
use std::sync::mpsc::Receiver;
use std::sync::mpsc::channel;
use std::thread;
use std::time::Duration;

/// Time window for debouncing redraw requests.
const REDRAW_DEBOUNCE: Duration = Duration::from_millis(1);

/// Top-level application state: which full-screen view is currently active.
#[allow(clippy::large_enum_variant)]
enum AppState<'a> {
    Onboarding {
        screen: OnboardingScreen,
    },
    /// The main chat UI is visible.
    Chat {
        /// Boxed to avoid a large enum variant and reduce the overall size of
        /// `AppState`.
        widget: Box<ChatWidget<'a>>,
    },
}

pub(crate) struct App<'a> {
    server: Arc<ConversationManager>,
    app_event_tx: AppEventSender,
    app_event_rx: Receiver<AppEvent>,
    app_state: AppState<'a>,

    /// Config is stored here so we can recreate ChatWidgets as needed.
    config: Config,

    file_search: FileSearchManager,

    /// True when a redraw has been scheduled but not yet executed.
    pending_redraw: Arc<AtomicBool>,

    enhanced_keys_supported: bool,
<<<<<<< HEAD
    
    /// Debug flag for logging LLM requests/responses
    _debug: bool,
=======

    /// Controls the animation thread that sends CommitTick events.
    commit_anim_running: Arc<AtomicBool>,
>>>>>>> 37fc4185
}

/// Aggregate parameters needed to create a `ChatWidget`, as creation may be
/// deferred until after the Git warning screen is dismissed.
#[derive(Clone, Debug)]
pub(crate) struct ChatWidgetArgs {
    pub(crate) config: Config,
    initial_prompt: Option<String>,
    initial_images: Vec<PathBuf>,
    enhanced_keys_supported: bool,
}

impl App<'_> {
    pub(crate) fn new(
        config: Config,
        initial_prompt: Option<String>,
        initial_images: Vec<std::path::PathBuf>,
        show_trust_screen: bool,
        debug: bool,
    ) -> Self {
        let conversation_manager = Arc::new(ConversationManager::default());

        let (app_event_tx, app_event_rx) = channel();
        let app_event_tx = AppEventSender::new(app_event_tx);
        let pending_redraw = Arc::new(AtomicBool::new(false));

        let enhanced_keys_supported = supports_keyboard_enhancement().unwrap_or(false);

        // Spawn a dedicated thread for reading the crossterm event loop and
        // re-publishing the events as AppEvents, as appropriate.
        {
            let app_event_tx = app_event_tx.clone();
            std::thread::spawn(move || {
                loop {
                    // This timeout is necessary to avoid holding the event lock
                    // that crossterm::event::read() acquires. In particular,
                    // reading the cursor position (crossterm::cursor::position())
                    // needs to acquire the event lock, and so will fail if it
                    // can't acquire it within 2 sec. Resizing the terminal
                    // crashes the app if the cursor position can't be read.
                    if let Ok(true) = crossterm::event::poll(Duration::from_millis(100)) {
                        if let Ok(event) = crossterm::event::read() {
                            match event {
                                crossterm::event::Event::Key(key_event) => {
                                    app_event_tx.send(AppEvent::KeyEvent(key_event));
                                }
                                crossterm::event::Event::Resize(_, _) => {
                                    app_event_tx.send(AppEvent::RequestRedraw);
                                }
                                crossterm::event::Event::Paste(pasted) => {
                                    // Many terminals convert newlines to \r when pasting (e.g., iTerm2),
                                    // but tui-textarea expects \n. Normalize CR to LF.
                                    // [tui-textarea]: https://github.com/rhysd/tui-textarea/blob/4d18622eeac13b309e0ff6a55a46ac6706da68cf/src/textarea.rs#L782-L783
                                    // [iTerm2]: https://github.com/gnachman/iTerm2/blob/5d0c0d9f68523cbd0494dad5422998964a2ecd8d/sources/iTermPasteHelper.m#L206-L216
                                    let pasted = pasted.replace("\r", "\n");
                                    app_event_tx.send(AppEvent::Paste(pasted));
                                }
                                crossterm::event::Event::Mouse(mouse_event) => {
                                    app_event_tx.send(AppEvent::MouseEvent(mouse_event));
                                }
                                _ => {
                                    // Ignore any other events.
                                }
                            }
                        }
                    } else {
                        // Timeout expired, no `Event` is available
                    }
                }
            });
        }

        let show_login_screen = should_show_login_screen(&config);
        let app_state = if show_login_screen || show_trust_screen {
            let chat_widget_args = ChatWidgetArgs {
                config: config.clone(),
                initial_prompt,
                initial_images,
                enhanced_keys_supported,
            };
            AppState::Onboarding {
                screen: OnboardingScreen::new(OnboardingScreenArgs {
                    event_tx: app_event_tx.clone(),
                    codex_home: config.codex_home.clone(),
                    cwd: config.cwd.clone(),
                    show_login_screen,
                    show_trust_screen,
                    chat_widget_args,
                }),
            }
        } else {
            let chat_widget = ChatWidget::new(
                config.clone(),
                conversation_manager.clone(),
                app_event_tx.clone(),
                initial_prompt,
                initial_images,
                enhanced_keys_supported,
            );
            AppState::Chat {
                widget: Box::new(chat_widget),
            }
        };

        let file_search = FileSearchManager::new(config.cwd.clone(), app_event_tx.clone());
        Self {
            server: conversation_manager,
            app_event_tx,
            app_event_rx,
            app_state,
            config,
            file_search,
            pending_redraw,
            enhanced_keys_supported,
<<<<<<< HEAD
            _debug: debug,
=======
            commit_anim_running: Arc::new(AtomicBool::new(false)),
>>>>>>> 37fc4185
        }
    }

    /// Clone of the internal event sender so external tasks (e.g. log bridge)
    /// can inject `AppEvent`s.
    pub fn event_sender(&self) -> AppEventSender {
        self.app_event_tx.clone()
    }

    /// Schedule a redraw if one is not already pending.
    #[allow(clippy::unwrap_used)]
    fn schedule_redraw(&self) {
        // Attempt to set the flag to `true`. If it was already `true`, another
        // redraw is already pending so we can return early.
        if self
            .pending_redraw
            .compare_exchange(false, true, Ordering::Acquire, Ordering::Relaxed)
            .is_err()
        {
            return;
        }

        let tx = self.app_event_tx.clone();
        let pending_redraw = self.pending_redraw.clone();
        thread::spawn(move || {
            thread::sleep(REDRAW_DEBOUNCE);
            tx.send(AppEvent::Redraw);
            pending_redraw.store(false, Ordering::Release);
        });
    }

    pub(crate) fn run(&mut self, terminal: &mut tui::Tui) -> Result<()> {
        // Insert an event to trigger the first render.
        let app_event_tx = self.app_event_tx.clone();
        app_event_tx.send(AppEvent::RequestRedraw);

        while let Ok(event) = self.app_event_rx.recv() {
            match event {
                AppEvent::InsertHistory(lines) => match &mut self.app_state {
                    AppState::Chat { widget } => widget.insert_history_lines(lines),
                    AppState::Onboarding { .. } => {}
                },
                AppEvent::RequestRedraw => {
                    self.schedule_redraw();
                }
                AppEvent::Redraw => {
                    std::io::stdout().sync_update(|_| self.draw_next_frame(terminal))??;
                }
                AppEvent::StartCommitAnimation => {
                    if self
                        .commit_anim_running
                        .compare_exchange(false, true, Ordering::Acquire, Ordering::Relaxed)
                        .is_ok()
                    {
                        let tx = self.app_event_tx.clone();
                        let running = self.commit_anim_running.clone();
                        thread::spawn(move || {
                            while running.load(Ordering::Relaxed) {
                                thread::sleep(Duration::from_millis(50));
                                tx.send(AppEvent::CommitTick);
                            }
                        });
                    }
                }
                AppEvent::StopCommitAnimation => {
                    self.commit_anim_running.store(false, Ordering::Release);
                }
                AppEvent::CommitTick => {
                    if let AppState::Chat { widget } = &mut self.app_state {
                        widget.on_commit_tick();
                    }
                }
                AppEvent::KeyEvent(key_event) => {
                    match key_event {
                        KeyEvent {
                            code: KeyCode::Char('m'),
                            modifiers: crossterm::event::KeyModifiers::CONTROL,
                            kind: KeyEventKind::Press,
                            ..
                        } => {
                            // Toggle mouse capture to allow text selection
                            use crossterm::event::DisableMouseCapture;
                            use crossterm::event::EnableMouseCapture;
                            use crossterm::execute;
                            use std::io::stdout;

                            // Static variable to track mouse capture state
                            static mut MOUSE_CAPTURE_ENABLED: bool = true;

                            unsafe {
                                MOUSE_CAPTURE_ENABLED = !MOUSE_CAPTURE_ENABLED;
                                if MOUSE_CAPTURE_ENABLED {
                                    let _ = execute!(stdout(), EnableMouseCapture);
                                } else {
                                    let _ = execute!(stdout(), DisableMouseCapture);
                                }
                            }
                            self.app_event_tx.send(AppEvent::RequestRedraw);
                        }
                        KeyEvent {
                            code: KeyCode::Char('c'),
                            modifiers: crossterm::event::KeyModifiers::CONTROL,
                            kind: KeyEventKind::Press,
                            ..
                        } => match &mut self.app_state {
                            AppState::Chat { widget } => {
                                widget.on_ctrl_c();
                            }
                            AppState::Onboarding { .. } => {
                                self.app_event_tx.send(AppEvent::ExitRequest);
                            }
                        },
                        KeyEvent {
                            code: KeyCode::Char('z'),
                            modifiers: crossterm::event::KeyModifiers::CONTROL,
                            kind: KeyEventKind::Press,
                            ..
                        } => {
                            #[cfg(unix)]
                            {
                                self.suspend(terminal)?;
                            }
                            // No-op on non-Unix platforms.
                        }
                        KeyEvent {
                            code: KeyCode::Char('d'),
                            modifiers: crossterm::event::KeyModifiers::CONTROL,
                            kind: KeyEventKind::Press,
                            ..
                        } => {
                            match &mut self.app_state {
                                AppState::Chat { widget } => {
                                    if widget.composer_is_empty() {
                                        self.app_event_tx.send(AppEvent::ExitRequest);
                                    } else {
                                        // Treat Ctrl+D as a normal key event when the composer
                                        // is not empty so that it doesn't quit the application
                                        // prematurely.
                                        self.dispatch_key_event(key_event);
                                    }
                                }
                                AppState::Onboarding { .. } => {
                                    self.app_event_tx.send(AppEvent::ExitRequest);
                                }
                            }
                        }
                        KeyEvent {
                            kind: KeyEventKind::Press | KeyEventKind::Repeat,
                            ..
                        } => {
                            self.dispatch_key_event(key_event);
                        }
                        _ => {
                            // Ignore Release key events.
                        }
                    };
                }
                AppEvent::MouseEvent(mouse_event) => {
                    self.dispatch_mouse_event(mouse_event);
                }
                AppEvent::Paste(text) => {
                    self.dispatch_paste_event(text);
                }
                AppEvent::CodexEvent(event) => {
                    self.dispatch_codex_event(event);
                }
                AppEvent::ExitRequest => {
                    break;
                }
                AppEvent::CodexOp(op) => match &mut self.app_state {
                    AppState::Chat { widget } => widget.submit_op(op),
                    AppState::Onboarding { .. } => {}
                },
                AppEvent::LatestLog(line) => match &mut self.app_state {
                    AppState::Chat { widget } => widget.update_latest_log(line),
                    AppState::Onboarding { .. } => {}
                },
                AppEvent::DispatchCommand(command, command_text) => match command {
                    SlashCommand::New => {
                        // User accepted – switch to chat view.
                        let new_widget = Box::new(ChatWidget::new(
                            self.config.clone(),
                            self.server.clone(),
                            self.app_event_tx.clone(),
                            None,
                            Vec::new(),
                            self.enhanced_keys_supported,
                        ));
                        self.app_state = AppState::Chat { widget: new_widget };
                        self.app_event_tx.send(AppEvent::RequestRedraw);
                    }
                    SlashCommand::Init => {
                        // Guard: do not run if a task is active.
                        if let AppState::Chat { widget } = &mut self.app_state {
                            const INIT_PROMPT: &str = include_str!("../prompt_for_init_command.md");
                            widget.submit_text_message(INIT_PROMPT.to_string());
                        }
                    }
                    SlashCommand::Compact => {
                        if let AppState::Chat { widget } = &mut self.app_state {
                            widget.clear_token_usage();
                            self.app_event_tx.send(AppEvent::CodexOp(Op::Compact));
                        }
                    }
                    SlashCommand::Quit => {
                        break;
                    }
                    SlashCommand::Logout => {
                        if let Err(e) = codex_login::logout(&self.config.codex_home) {
                            tracing::error!("failed to logout: {e}");
                        }
                        break;
                    }
                    SlashCommand::Diff => {
                        let (is_git_repo, diff_text) = match get_git_diff() {
                            Ok(v) => v,
                            Err(e) => {
                                let msg = format!("Failed to compute diff: {e}");
                                if let AppState::Chat { widget } = &mut self.app_state {
                                    widget.add_diff_output(msg);
                                }
                                continue;
                            }
                        };

                        if let AppState::Chat { widget } = &mut self.app_state {
                            let text = if is_git_repo {
                                diff_text
                            } else {
                                "`/diff` — _not inside a git repository_".to_string()
                            };
                            widget.add_diff_output(text);
                        }
                    }
                    SlashCommand::Mention => {
                        // The mention feature is handled differently in our fork
                        // For now, just add @ to the composer
                        if let AppState::Chat { widget } = &mut self.app_state {
                            widget.insert_str("@");
                        }
                    }
                    SlashCommand::Status => {
                        if let AppState::Chat { widget } = &mut self.app_state {
                            widget.add_status_output();
                        }
                    }
                    SlashCommand::Reasoning => {
                        if let AppState::Chat { widget } = &mut self.app_state {
                            widget.handle_reasoning_command(command_text);
                        }
                    }
                    SlashCommand::Theme => {
                        // Theme selection is handled in submit_user_message
                        // This case is here for completeness
                        if let AppState::Chat { widget } = &mut self.app_state {
                            widget.show_theme_selection();
                        }
                    }
                    SlashCommand::Prompts => {
                        if let AppState::Chat { widget } = &mut self.app_state {
                            widget.add_prompts_output();
                        }
                    }
                    // Prompt-expanding commands should have been handled in submit_user_message
                    // but add a fallback just in case
                    SlashCommand::Plan | SlashCommand::Solve | SlashCommand::Code => {
                        // These should have been expanded already, but handle them anyway
                        if let AppState::Chat { widget } = &mut self.app_state {
                            let expanded = command.expand_prompt(&command_text);
                            if let Some(prompt) = expanded {
                                widget.submit_text_message(prompt);
                            }
                        }
                    }
                    SlashCommand::Browser => {
                        if let AppState::Chat { widget } = &mut self.app_state {
                            widget.handle_browser_command(command_text);
                        }
                    }
                    SlashCommand::Chrome => {
                        if let AppState::Chat { widget } = &mut self.app_state {
                            // For /chrome, just pass "chrome" plus any arguments
                            // handle_browser_command expects everything after "/browser"
                            let chrome_command = if command_text.trim().is_empty() {
                                "chrome".to_string()
                            } else {
                                format!("chrome {}", command_text)
                            };
                            widget.handle_browser_command(chrome_command);
                        }
                    }
                    #[cfg(debug_assertions)]
                    SlashCommand::TestApproval => {
                        use codex_core::protocol::EventMsg;
                        use std::collections::HashMap;

                        use codex_core::protocol::ApplyPatchApprovalRequestEvent;
                        use codex_core::protocol::FileChange;

                        self.app_event_tx.send(AppEvent::CodexEvent(Event {
                            id: "1".to_string(),
                            // msg: EventMsg::ExecApprovalRequest(ExecApprovalRequestEvent {
                            //     call_id: "1".to_string(),
                            //     command: vec!["git".into(), "apply".into()],
                            //     cwd: self.config.cwd.clone(),
                            //     reason: Some("test".to_string()),
                            // }),
                            msg: EventMsg::ApplyPatchApprovalRequest(
                                ApplyPatchApprovalRequestEvent {
                                    call_id: "1".to_string(),
                                    changes: HashMap::from([
                                        (
                                            PathBuf::from("/tmp/test.txt"),
                                            FileChange::Add {
                                                content: "test".to_string(),
                                            },
                                        ),
                                        (
                                            PathBuf::from("/tmp/test2.txt"),
                                            FileChange::Update {
                                                unified_diff: "+test\n-test2".to_string(),
                                                move_path: None,
                                            },
                                        ),
                                    ]),
                                    reason: None,
                                    grant_root: Some(PathBuf::from("/tmp")),
                                },
                            ),
                        }));
                    }
                },
                AppEvent::PrepareAgents => {
                    if let AppState::Chat { widget } = &mut self.app_state {
                        widget.prepare_agents();
                    }
                }
                AppEvent::UpdateReasoningEffort(new_effort) => {
                    if let AppState::Chat { widget } = &mut self.app_state {
                        widget.set_reasoning_effort(new_effort);
                    }
                }
                AppEvent::UpdateTheme(new_theme) => {
                    // Switch the theme immediately
                    crate::theme::switch_theme(new_theme);

                    // Clear terminal with new theme colors
                    let theme_bg = crate::colors::background();
                    let theme_fg = crate::colors::text();
                    let _ = crossterm::execute!(
                        std::io::stdout(),
                        crossterm::style::SetColors(crossterm::style::Colors::new(
                            theme_fg.into(),
                            theme_bg.into()
                        )),
                        crossterm::terminal::Clear(crossterm::terminal::ClearType::All),
                        crossterm::cursor::MoveTo(0, 0),
                        crossterm::terminal::SetTitle("Coder"),
                        crossterm::terminal::EnableLineWrap
                    );

                    // Update config and save to file
                    if let AppState::Chat { widget } = &mut self.app_state {
                        widget.set_theme(new_theme);
                    }

                    // Request a redraw to apply the new theme
                    self.schedule_redraw();
                }
                AppEvent::PreviewTheme(new_theme) => {
                    // Switch the theme immediately for preview (no history event)
                    crate::theme::switch_theme(new_theme);

                    // Clear terminal with new theme colors
                    let theme_bg = crate::colors::background();
                    let theme_fg = crate::colors::text();
                    let _ = crossterm::execute!(
                        std::io::stdout(),
                        crossterm::style::SetColors(crossterm::style::Colors::new(
                            theme_fg.into(),
                            theme_bg.into()
                        )),
                        crossterm::terminal::Clear(crossterm::terminal::ClearType::All),
                        crossterm::cursor::MoveTo(0, 0),
                        crossterm::terminal::SetTitle("Coder"),
                        crossterm::terminal::EnableLineWrap
                    );

                    // Don't update config or add to history for previews
                    // Request a redraw to apply the new theme
                    self.schedule_redraw();
                }
                AppEvent::OnboardingAuthComplete(result) => {
                    if let AppState::Onboarding { screen } = &mut self.app_state {
                        screen.on_auth_complete(result);
                    }
                }
                AppEvent::OnboardingComplete(ChatWidgetArgs {
                    config,
                    enhanced_keys_supported,
                    initial_images,
                    initial_prompt,
                }) => {
                    self.app_state = AppState::Chat {
                        widget: Box::new(ChatWidget::new(
                            config,
                            self.server.clone(),
                            app_event_tx.clone(),
                            initial_prompt,
                            initial_images,
                            enhanced_keys_supported,
                        )),
                    }
                }
                AppEvent::StartFileSearch(query) => {
                    if !query.is_empty() {
                        self.file_search.on_user_query(query);
                    }
                }
                AppEvent::FileSearchResult { query, matches } => {
                    if let AppState::Chat { widget } = &mut self.app_state {
                        widget.apply_file_search_result(query, matches);
                    }
                }
            }
        }
        terminal.clear()?;

        Ok(())
    }

    #[cfg(unix)]
    fn suspend(&mut self, terminal: &mut tui::Tui) -> Result<()> {
        tui::restore()?;
        // SAFETY: Unix-only code path. We intentionally send SIGTSTP to the
        // current process group (pid 0) to trigger standard job-control
        // suspension semantics. This FFI does not involve any raw pointers,
        // is not called from a signal handler, and uses a constant signal.
        // Errors from kill are acceptable (e.g., if already stopped) — the
        // subsequent re-init path will still leave the terminal in a good state.
        // We considered `nix`, but didn't think it was worth pulling in for this one call.
        unsafe { libc::kill(0, libc::SIGTSTP) };
        *terminal = tui::init(&self.config)?;
        terminal.clear()?;
        self.app_event_tx.send(AppEvent::RequestRedraw);
        Ok(())
    }

    pub(crate) fn token_usage(&self) -> codex_core::protocol::TokenUsage {
        match &self.app_state {
            AppState::Chat { widget } => widget.token_usage().clone(),
            AppState::Onboarding { .. } => codex_core::protocol::TokenUsage::default(),
        }
    }

    fn draw_next_frame(&mut self, terminal: &mut tui::Tui) -> Result<()> {
        // Draw to the full terminal (Terminal handles autoresizing internally)
        terminal.draw(|frame| {
            // Fill entire frame with theme background
            let bg_style = ratatui::style::Style::default()
                .bg(crate::colors::background())
                .fg(crate::colors::text());
            let area = frame.area();
            for y in area.top()..area.bottom() {
                for x in area.left()..area.right() {
                    frame.buffer_mut()[(x, y)].set_style(bg_style);
                }
            }

            match &mut self.app_state {
                AppState::Chat { widget } => {
                    if let Some((x, y)) = widget.cursor_pos(frame.area()) {
                        frame.set_cursor_position((x, y));
                    }
                    frame.render_widget_ref(&**widget, frame.area())
                }
                AppState::Onboarding { screen } => frame.render_widget_ref(&*screen, frame.area()),
            }
        })?;
        Ok(())
    }

    /// Dispatch a KeyEvent to the current view and let it decide what to do
    /// with it.
    fn dispatch_key_event(&mut self, key_event: KeyEvent) {
        match &mut self.app_state {
            AppState::Chat { widget } => {
                widget.handle_key_event(key_event);
            }
            AppState::Onboarding { screen } => match key_event.code {
                KeyCode::Char('q') => {
                    self.app_event_tx.send(AppEvent::ExitRequest);
                }
                _ => screen.handle_key_event(key_event),
            },
        }
    }

    fn dispatch_paste_event(&mut self, pasted: String) {
        match &mut self.app_state {
            AppState::Chat { widget } => widget.handle_paste(pasted),
            AppState::Onboarding { .. } => {}
        }
    }

    fn dispatch_mouse_event(&mut self, mouse_event: crossterm::event::MouseEvent) {
        match &mut self.app_state {
            AppState::Chat { widget } => {
                widget.handle_mouse_event(mouse_event);
            }
            AppState::Onboarding { .. } => {}
        }
    }

    fn dispatch_codex_event(&mut self, event: Event) {
        match &mut self.app_state {
            AppState::Chat { widget } => widget.handle_codex_event(event),
            AppState::Onboarding { .. } => {}
        }
    }
}<|MERGE_RESOLUTION|>--- conflicted
+++ resolved
@@ -60,15 +60,12 @@
     pending_redraw: Arc<AtomicBool>,
 
     enhanced_keys_supported: bool,
-<<<<<<< HEAD
     
     /// Debug flag for logging LLM requests/responses
     _debug: bool,
-=======
 
     /// Controls the animation thread that sends CommitTick events.
     commit_anim_running: Arc<AtomicBool>,
->>>>>>> 37fc4185
 }
 
 /// Aggregate parameters needed to create a `ChatWidget`, as creation may be
@@ -183,11 +180,8 @@
             file_search,
             pending_redraw,
             enhanced_keys_supported,
-<<<<<<< HEAD
             _debug: debug,
-=======
             commit_anim_running: Arc::new(AtomicBool::new(false)),
->>>>>>> 37fc4185
         }
     }
 
