use std::collections::HashMap;
use std::path::PathBuf;
use std::sync::Arc;
use std::time::Duration;

use codex_core::CodexConversation;
use codex_core::ConversationManager;
use codex_core::NewConversation;
use codex_core::config::Config;
use codex_core::config::ConfigOverrides;
use codex_core::git_info::git_diff_to_remote;
use codex_core::protocol::ApplyPatchApprovalRequestEvent;
use codex_core::protocol::Event;
use codex_core::protocol::EventMsg;
use codex_core::protocol::ExecApprovalRequestEvent;
<<<<<<< HEAD
use codex_protocol::protocol::ReviewDecision;
=======
use codex_core::protocol::ReviewDecision;
use codex_protocol::mcp_protocol::AuthMode;
use codex_protocol::mcp_protocol::GitDiffToRemoteResponse;
>>>>>>> e4c275d6
use mcp_types::JSONRPCErrorError;
use mcp_types::RequestId;
use tokio::sync::Mutex;
use tokio::sync::oneshot;
use tracing::error;
use uuid::Uuid;

use crate::error_code::INTERNAL_ERROR_CODE;
use crate::error_code::INVALID_REQUEST_ERROR_CODE;
use crate::json_to_toml::json_to_toml;
use crate::outgoing_message::OutgoingMessageSender;
use crate::outgoing_message::OutgoingNotification;
use codex_protocol::protocol::TurnAbortReason;
use codex_core::protocol::InputItem as CoreInputItem;
use codex_core::protocol::Op;
use codex_core::protocol as core_protocol;
use codex_login::CLIENT_ID;
use codex_login::CodexAuth;
use codex_login::ServerOptions as LoginServerOptions;
use codex_login::ShutdownHandle;
use codex_login::logout;
use codex_login::run_login_server;
use codex_protocol::mcp_protocol::APPLY_PATCH_APPROVAL_METHOD;
use codex_protocol::mcp_protocol::AddConversationListenerParams;
use codex_protocol::mcp_protocol::AddConversationSubscriptionResponse;
use codex_protocol::mcp_protocol::ApplyPatchApprovalParams;
use codex_protocol::mcp_protocol::ApplyPatchApprovalResponse;
use codex_protocol::mcp_protocol::AuthStatusChangeNotification;
use codex_protocol::mcp_protocol::ClientRequest;
use codex_protocol::mcp_protocol::ConversationId;
use codex_protocol::mcp_protocol::EXEC_COMMAND_APPROVAL_METHOD;
use codex_protocol::mcp_protocol::ExecCommandApprovalParams;
use codex_protocol::mcp_protocol::ExecCommandApprovalResponse;
use codex_protocol::mcp_protocol::InputItem as WireInputItem;
use codex_protocol::mcp_protocol::InterruptConversationParams;
use codex_protocol::mcp_protocol::InterruptConversationResponse;
use codex_protocol::mcp_protocol::LoginChatGptCompleteNotification;
use codex_protocol::mcp_protocol::LoginChatGptResponse;
use codex_protocol::mcp_protocol::GitDiffToRemoteParams;
use codex_protocol::mcp_protocol::GitDiffToRemoteResponse;
use codex_protocol::mcp_protocol::NewConversationParams;
use codex_protocol::mcp_protocol::NewConversationResponse;
use codex_protocol::mcp_protocol::RemoveConversationListenerParams;
use codex_protocol::mcp_protocol::RemoveConversationSubscriptionResponse;
use codex_protocol::mcp_protocol::SendUserMessageParams;
use codex_protocol::mcp_protocol::SendUserMessageResponse;
use codex_protocol::mcp_protocol::SendUserTurnParams;
use codex_protocol::mcp_protocol::SendUserTurnResponse;
use codex_protocol::mcp_protocol::ServerNotification;

// Duration before a ChatGPT login attempt is abandoned.
const LOGIN_CHATGPT_TIMEOUT: Duration = Duration::from_secs(10 * 60);

struct ActiveLogin {
    shutdown_handle: ShutdownHandle,
    login_id: Uuid,
}

impl ActiveLogin {
    fn drop(&self) {
        self.shutdown_handle.shutdown();
    }
}

/// Handles JSON-RPC messages for Codex conversations.
pub(crate) struct CodexMessageProcessor {
    conversation_manager: Arc<ConversationManager>,
    outgoing: Arc<OutgoingMessageSender>,
    codex_linux_sandbox_exe: Option<PathBuf>,
    config: Arc<Config>,
    conversation_listeners: HashMap<Uuid, oneshot::Sender<()>>,
    active_login: Arc<Mutex<Option<ActiveLogin>>>,
    // Queue of pending interrupt requests per conversation. We reply when TurnAborted arrives.
    pending_interrupts: Arc<Mutex<HashMap<Uuid, Vec<RequestId>>>>,
}

impl CodexMessageProcessor {
    pub fn new(
        conversation_manager: Arc<ConversationManager>,
        outgoing: Arc<OutgoingMessageSender>,
        codex_linux_sandbox_exe: Option<PathBuf>,
        config: Arc<Config>,
    ) -> Self {
        Self {
            conversation_manager,
            outgoing,
            codex_linux_sandbox_exe,
            config,
            conversation_listeners: HashMap::new(),
            active_login: Arc::new(Mutex::new(None)),
            pending_interrupts: Arc::new(Mutex::new(HashMap::new())),
        }
    }

    pub async fn process_request(&mut self, request: ClientRequest) {
        match request {
            ClientRequest::NewConversation { request_id, params } => {
                // Do not tokio::spawn() to process new_conversation()
                // asynchronously because we need to ensure the conversation is
                // created before processing any subsequent messages.
                self.process_new_conversation(request_id, params).await;
            }
            ClientRequest::SendUserMessage { request_id, params } => {
                self.send_user_message(request_id, params).await;
            }
            ClientRequest::InterruptConversation { request_id, params } => {
                self.interrupt_conversation(request_id, params).await;
            }
            ClientRequest::AddConversationListener { request_id, params } => {
                self.add_conversation_listener(request_id, params).await;
            }
            ClientRequest::RemoveConversationListener { request_id, params } => {
                self.remove_conversation_listener(request_id, params).await;
            }
            ClientRequest::SendUserTurn { request_id, params } => {
                self.send_user_turn_compat(request_id, params).await;
            }
            ClientRequest::LoginChatGpt { request_id } => {
                let error = JSONRPCErrorError {
                    code: INVALID_REQUEST_ERROR_CODE,
                    message: "login is not supported by this server".to_string(),
                    data: None,
                };
                self.outgoing.send_error(request_id, error).await;
            }
            ClientRequest::CancelLoginChatGpt { request_id, .. } => {
                let error = JSONRPCErrorError {
                    code: INVALID_REQUEST_ERROR_CODE,
                    message: "cancel login is not supported by this server".to_string(),
                    data: None,
                };
                self.outgoing.send_error(request_id, error).await;
            }
            ClientRequest::LogoutChatGpt { request_id } => {
                self.logout_chatgpt(request_id).await;
            }
            ClientRequest::GetAuthStatus { request_id } => {
                self.get_auth_status(request_id).await;
            }
            ClientRequest::GitDiffToRemote { request_id, params } => {
                self.git_diff_to_origin(request_id, params.cwd).await;
            }
        }
    }

<<<<<<< HEAD
=======
    async fn login_chatgpt(&mut self, request_id: RequestId) {
        let config = self.config.as_ref();

        let opts = LoginServerOptions {
            open_browser: false,
            ..LoginServerOptions::new(config.codex_home.clone(), CLIENT_ID.to_string())
        };

        enum LoginChatGptReply {
            Response(LoginChatGptResponse),
            Error(JSONRPCErrorError),
        }

        let reply = match run_login_server(opts) {
            Ok(server) => {
                let login_id = Uuid::new_v4();
                let shutdown_handle = server.cancel_handle();

                // Replace active login if present.
                {
                    let mut guard = self.active_login.lock().await;
                    if let Some(existing) = guard.take() {
                        existing.drop();
                    }
                    *guard = Some(ActiveLogin {
                        shutdown_handle: shutdown_handle.clone(),
                        login_id,
                    });
                }

                let response = LoginChatGptResponse {
                    login_id,
                    auth_url: server.auth_url.clone(),
                };

                // Spawn background task to monitor completion.
                let outgoing_clone = self.outgoing.clone();
                let active_login = self.active_login.clone();
                tokio::spawn(async move {
                    let (success, error_msg) = match tokio::time::timeout(
                        LOGIN_CHATGPT_TIMEOUT,
                        server.block_until_done(),
                    )
                    .await
                    {
                        Ok(Ok(())) => (true, None),
                        Ok(Err(err)) => (false, Some(format!("Login server error: {err}"))),
                        Err(_elapsed) => {
                            // Timeout: cancel server and report
                            shutdown_handle.shutdown();
                            (false, Some("Login timed out".to_string()))
                        }
                    };
                    let payload = LoginChatGptCompleteNotification {
                        login_id,
                        success,
                        error: error_msg,
                    };
                    outgoing_clone
                        .send_server_notification(ServerNotification::LoginChatGptComplete(payload))
                        .await;

                    // Send an auth status change notification.
                    if success {
                        let payload = AuthStatusChangeNotification {
                            auth_method: Some(AuthMode::ChatGPT),
                        };
                        outgoing_clone
                            .send_server_notification(ServerNotification::AuthStatusChange(payload))
                            .await;
                    }

                    // Clear the active login if it matches this attempt. It may have been replaced or cancelled.
                    let mut guard = active_login.lock().await;
                    if guard.as_ref().map(|l| l.login_id) == Some(login_id) {
                        *guard = None;
                    }
                });

                LoginChatGptReply::Response(response)
            }
            Err(err) => LoginChatGptReply::Error(JSONRPCErrorError {
                code: INTERNAL_ERROR_CODE,
                message: format!("failed to start login server: {err}"),
                data: None,
            }),
        };

        match reply {
            LoginChatGptReply::Response(resp) => {
                self.outgoing.send_response(request_id, resp).await
            }
            LoginChatGptReply::Error(err) => self.outgoing.send_error(request_id, err).await,
        }
    }

    async fn cancel_login_chatgpt(&mut self, request_id: RequestId, login_id: Uuid) {
        let mut guard = self.active_login.lock().await;
        if guard.as_ref().map(|l| l.login_id) == Some(login_id) {
            if let Some(active) = guard.take() {
                active.drop();
            }
            drop(guard);
            self.outgoing
                .send_response(
                    request_id,
                    codex_protocol::mcp_protocol::CancelLoginChatGptResponse {},
                )
                .await;
        } else {
            drop(guard);
            let error = JSONRPCErrorError {
                code: INVALID_REQUEST_ERROR_CODE,
                message: format!("login id not found: {login_id}"),
                data: None,
            };
            self.outgoing.send_error(request_id, error).await;
        }
    }

    async fn logout_chatgpt(&mut self, request_id: RequestId) {
        {
            // Cancel any active login attempt.
            let mut guard = self.active_login.lock().await;
            if let Some(active) = guard.take() {
                active.drop();
            }
        }

        // Load config to locate codex_home for persistent logout.
        let config = self.config.as_ref();

        if let Err(err) = logout(&config.codex_home) {
            let error = JSONRPCErrorError {
                code: INTERNAL_ERROR_CODE,
                message: format!("logout failed: {err}"),
                data: None,
            };
            self.outgoing.send_error(request_id, error).await;
            return;
        }

        self.outgoing
            .send_response(
                request_id,
                codex_protocol::mcp_protocol::LogoutChatGptResponse {},
            )
            .await;

        // Send auth status change notification.
        let payload = AuthStatusChangeNotification { auth_method: None };
        self.outgoing
            .send_server_notification(ServerNotification::AuthStatusChange(payload))
            .await;
    }

    async fn get_auth_status(&self, request_id: RequestId) {
        // Load config to determine codex_home and preferred auth method.
        let config = self.config.as_ref();

        let preferred_auth_method: AuthMode = config.preferred_auth_method;
        let response =
            match CodexAuth::from_codex_home(&config.codex_home, config.preferred_auth_method) {
                Ok(Some(auth)) => {
                    // Verify that the current auth mode has a valid, non-empty token.
                    // If token acquisition fails or is empty, treat as unauthenticated.
                    let reported_auth_method = match auth.get_token().await {
                        Ok(token) if !token.is_empty() => Some(auth.mode),
                        Ok(_) => None, // Empty token
                        Err(err) => {
                            tracing::warn!("failed to get token for auth status: {err}");
                            None
                        }
                    };
                    codex_protocol::mcp_protocol::GetAuthStatusResponse {
                        auth_method: reported_auth_method,
                        preferred_auth_method,
                    }
                }
                Ok(None) => codex_protocol::mcp_protocol::GetAuthStatusResponse {
                    auth_method: None,
                    preferred_auth_method,
                },
                Err(_) => codex_protocol::mcp_protocol::GetAuthStatusResponse {
                    auth_method: None,
                    preferred_auth_method,
                },
            };

        self.outgoing.send_response(request_id, response).await;
    }

>>>>>>> e4c275d6
    async fn process_new_conversation(&self, request_id: RequestId, params: NewConversationParams) {
        let config = match derive_config_from_params(params, self.codex_linux_sandbox_exe.clone()) {
            Ok(config) => config,
            Err(err) => {
                let error = JSONRPCErrorError {
                    code: INVALID_REQUEST_ERROR_CODE,
                    message: format!("error deriving config: {err}"),
                    data: None,
                };
                self.outgoing.send_error(request_id, error).await;
                return;
            }
        };

        match self.conversation_manager.new_conversation(config).await {
            Ok(conversation_id) => {
                let NewConversation {
                    conversation_id,
                    session_configured,
                    ..
                } = conversation_id;
                let response = NewConversationResponse {
                    conversation_id: ConversationId(conversation_id),
                    model: session_configured.model,
                };
                self.outgoing.send_response(request_id, response).await;
            }
            Err(err) => {
                let error = JSONRPCErrorError {
                    code: INTERNAL_ERROR_CODE,
                    message: format!("error creating conversation: {err}"),
                    data: None,
                };
                self.outgoing.send_error(request_id, error).await;
            }
        }
    }

    async fn send_user_message(&self, request_id: RequestId, params: SendUserMessageParams) {
        let SendUserMessageParams {
            conversation_id,
            items,
        } = params;
        let Ok(conversation) = self
            .conversation_manager
            .get_conversation(conversation_id.0)
            .await
        else {
            let error = JSONRPCErrorError {
                code: INVALID_REQUEST_ERROR_CODE,
                message: format!("conversation not found: {conversation_id}"),
                data: None,
            };
            self.outgoing.send_error(request_id, error).await;
            return;
        };

        let mapped_items: Vec<CoreInputItem> = items
            .into_iter()
            .map(|item| match item {
                WireInputItem::Text { text } => CoreInputItem::Text { text },
                WireInputItem::Image { image_url } => CoreInputItem::Image { image_url },
                WireInputItem::LocalImage { path } => CoreInputItem::LocalImage { path },
            })
            .collect();

        // Submit user input to the conversation.
        let _ = conversation
            .submit(Op::UserInput {
                items: mapped_items,
            })
            .await;

        // Acknowledge with an empty result.
        self.outgoing
            .send_response(request_id, SendUserMessageResponse {})
            .await;
    }

    async fn interrupt_conversation(
        &mut self,
        request_id: RequestId,
        params: InterruptConversationParams,
    ) {
        let InterruptConversationParams { conversation_id } = params;
        let Ok(conversation) = self
            .conversation_manager
            .get_conversation(conversation_id.0)
            .await
        else {
            let error = JSONRPCErrorError {
                code: INVALID_REQUEST_ERROR_CODE,
                message: format!("conversation not found: {conversation_id}"),
                data: None,
            };
            self.outgoing.send_error(request_id, error).await;
            return;
        };

        // Submit the interrupt and respond immediately (core does not emit a dedicated event).
        let _ = conversation.submit(Op::Interrupt).await;
        let response = InterruptConversationResponse { abort_reason: TurnAbortReason::Interrupted };
        self.outgoing.send_response(request_id, response).await;
    }

    async fn add_conversation_listener(
        &mut self,
        request_id: RequestId,
        params: AddConversationListenerParams,
    ) {
        let AddConversationListenerParams { conversation_id } = params;
        let Ok(conversation) = self
            .conversation_manager
            .get_conversation(conversation_id.0)
            .await
        else {
            let error = JSONRPCErrorError {
                code: INVALID_REQUEST_ERROR_CODE,
                message: format!("conversation not found: {}", conversation_id.0),
                data: None,
            };
            self.outgoing.send_error(request_id, error).await;
            return;
        };

        let subscription_id = Uuid::new_v4();
        let (cancel_tx, mut cancel_rx) = oneshot::channel();
        self.conversation_listeners
            .insert(subscription_id, cancel_tx);
        let outgoing_for_task = self.outgoing.clone();
        let pending_interrupts = self.pending_interrupts.clone();
        tokio::spawn(async move {
            loop {
                tokio::select! {
                    _ = &mut cancel_rx => {
                        // User has unsubscribed, so exit this task.
                        break;
                    }
                    event = conversation.next_event() => {
                        let event = match event {
                            Ok(event) => event,
                            Err(err) => {
                                tracing::warn!("conversation.next_event() failed with: {err}");
                                break;
                            }
                        };

                        // For now, we send a notification for every event,
                        // JSON-serializing the `Event` as-is, but we will move
                        // to creating a special enum for notifications with a
                        // stable wire format.
                        let method = format!("codex/event/{}", event.msg);
                        let mut params = match serde_json::to_value(event.clone()) {
                            Ok(serde_json::Value::Object(map)) => map,
                            Ok(_) => {
                                tracing::error!("event did not serialize to an object");
                                continue;
                            }
                            Err(err) => {
                                tracing::error!("failed to serialize event: {err}");
                                continue;
                            }
                        };
                        params.insert("conversationId".to_string(), conversation_id.to_string().into());

                        outgoing_for_task.send_notification(OutgoingNotification {
                            method,
                            params: Some(params.into()),
                        })
                        .await;

                        apply_bespoke_event_handling(event.clone(), conversation_id, conversation.clone(), outgoing_for_task.clone(), pending_interrupts.clone()).await;
                    }
                }
            }
        });
        let response = AddConversationSubscriptionResponse { subscription_id };
        self.outgoing.send_response(request_id, response).await;
    }

    async fn remove_conversation_listener(
        &mut self,
        request_id: RequestId,
        params: RemoveConversationListenerParams,
    ) {
        let RemoveConversationListenerParams { subscription_id } = params;
        match self.conversation_listeners.remove(&subscription_id) {
            Some(sender) => {
                // Signal the spawned task to exit and acknowledge.
                let _ = sender.send(());
                let response = RemoveConversationSubscriptionResponse {};
                self.outgoing.send_response(request_id, response).await;
            }
            None => {
                let error = JSONRPCErrorError {
                    code: INVALID_REQUEST_ERROR_CODE,
                    message: format!("subscription not found: {subscription_id}"),
                    data: None,
                };
                self.outgoing.send_error(request_id, error).await;
            }
        }
    }

    async fn git_diff_to_origin(&self, request_id: RequestId, cwd: PathBuf) {
        let diff = git_diff_to_remote(&cwd).await;
        match diff {
            Some(value) => {
                let response = GitDiffToRemoteResponse {
                    sha: value.sha,
                    diff: value.diff,
                };
                self.outgoing.send_response(request_id, response).await;
            }
            None => {
                let error = JSONRPCErrorError {
                    code: INVALID_REQUEST_ERROR_CODE,
                    message: format!("failed to compute git diff to remote for cwd: {cwd:?}"),
                    data: None,
                };
                self.outgoing.send_error(request_id, error).await;
            }
        }
    }
}

impl CodexMessageProcessor {
    // Minimal compatibility layer: translate SendUserTurn into our current
    // flow by submitting only the user items. We intentionally do not attempt
    // per‑turn reconfiguration here (model, cwd, approval, sandbox) to avoid
    // destabilizing the session. This preserves behavior and acks the request
    // so clients using the new method continue to function.
    async fn send_user_turn_compat(
        &self,
        request_id: RequestId,
        params: SendUserTurnParams,
    ) {
        let SendUserTurnParams {
            conversation_id,
            items,
            ..
        } = params;

        let Ok(conversation) = self
            .conversation_manager
            .get_conversation(conversation_id.0)
            .await
        else {
            let error = JSONRPCErrorError {
                code: INVALID_REQUEST_ERROR_CODE,
                message: format!("conversation not found: {conversation_id}"),
                data: None,
            };
            self.outgoing.send_error(request_id, error).await;
            return;
        };

        // Map wire input items into core protocol items.
        let mapped_items: Vec<CoreInputItem> = items
            .into_iter()
            .map(|item| match item {
                WireInputItem::Text { text } => CoreInputItem::Text { text },
                WireInputItem::Image { image_url } => CoreInputItem::Image { image_url },
                WireInputItem::LocalImage { path } => CoreInputItem::LocalImage { path },
            })
            .collect();

        // Submit user input to the conversation.
        let _ = conversation
            .submit(Op::UserInput {
                items: mapped_items,
            })
            .await;

        // Acknowledge.
        self.outgoing.send_response(request_id, SendUserTurnResponse {}).await;
    }
}

async fn apply_bespoke_event_handling(
    event: Event,
    conversation_id: ConversationId,
    conversation: Arc<CodexConversation>,
    outgoing: Arc<OutgoingMessageSender>,
    pending_interrupts: Arc<Mutex<HashMap<Uuid, Vec<RequestId>>>>,
) {
    let Event { id: event_id, msg } = event;
    match msg {
        EventMsg::ApplyPatchApprovalRequest(ApplyPatchApprovalRequestEvent {
            call_id,
            changes,
            reason,
            grant_root,
        }) => {
            // Map core FileChange to wire FileChange
            let file_changes: HashMap<PathBuf, codex_protocol::protocol::FileChange> = changes
                .into_iter()
                .map(|(p, c)| {
                    let mapped = match c {
                        codex_core::protocol::FileChange::Add { content } => {
                            codex_protocol::protocol::FileChange::Add { content }
                        }
                        codex_core::protocol::FileChange::Delete => {
                            codex_protocol::protocol::FileChange::Delete
                        }
                        codex_core::protocol::FileChange::Update { unified_diff, move_path } => {
                            codex_protocol::protocol::FileChange::Update { unified_diff, move_path }
                        }
                    };
                    (p, mapped)
                })
                .collect();

            let params = ApplyPatchApprovalParams {
                conversation_id,
                call_id,
                file_changes,
                reason,
                grant_root,
            };
            let value = serde_json::to_value(&params).unwrap_or_default();
            let rx = outgoing
                .send_request(APPLY_PATCH_APPROVAL_METHOD, Some(value))
                .await;
            // TODO(mbolin): Enforce a timeout so this task does not live indefinitely?
            tokio::spawn(async move {
                on_patch_approval_response(event_id, rx, conversation).await;
            });
        }
        EventMsg::ExecApprovalRequest(ExecApprovalRequestEvent {
            call_id,
            command,
            cwd,
            reason,
        }) => {
            let params = ExecCommandApprovalParams {
                conversation_id,
                call_id,
                command,
                cwd,
                reason,
            };
            let value = serde_json::to_value(&params).unwrap_or_default();
            let rx = outgoing
                .send_request(EXEC_COMMAND_APPROVAL_METHOD, Some(value))
                .await;

            // TODO(mbolin): Enforce a timeout so this task does not live indefinitely?
            tokio::spawn(async move {
                on_exec_approval_response(event_id, rx, conversation).await;
            });
        }
        // No special handling needed for interrupts; responses are sent immediately.

        _ => {}
    }
}

fn derive_config_from_params(
    params: NewConversationParams,
    codex_linux_sandbox_exe: Option<PathBuf>,
) -> std::io::Result<Config> {
    let NewConversationParams {
        model,
        profile,
        cwd,
        approval_policy,
        sandbox: sandbox_mode,
        config: cli_overrides,
        base_instructions,
        include_plan_tool,
        ..
    } = params;
    let overrides = ConfigOverrides {
        model,
        config_profile: profile,
        cwd: cwd.map(PathBuf::from),
        approval_policy: approval_policy.map(map_ask_for_approval_from_wire),
        sandbox_mode,
        model_provider: None,
        codex_linux_sandbox_exe,
        base_instructions,
        include_plan_tool,
        disable_response_storage: None,
        show_raw_agent_reasoning: None,
        debug: None,
    };

    let cli_overrides = cli_overrides
        .unwrap_or_default()
        .into_iter()
        .map(|(k, v)| (k, json_to_toml(v)))
        .collect();

    Config::load_with_cli_overrides(cli_overrides, overrides)
}

async fn on_patch_approval_response(
    event_id: String,
    receiver: tokio::sync::oneshot::Receiver<mcp_types::Result>,
    codex: Arc<CodexConversation>,
) {
    let response = receiver.await;
    let value = match response {
        Ok(value) => value,
        Err(err) => {
            error!("request failed: {err:?}");
            if let Err(submit_err) = codex
                .submit(Op::PatchApproval {
                    id: event_id.clone(),
                    decision: core_protocol::ReviewDecision::Denied,
                })
                .await
            {
                error!("failed to submit denied PatchApproval after request failure: {submit_err}");
            }
            return;
        }
    };

    let response =
        serde_json::from_value::<ApplyPatchApprovalResponse>(value).unwrap_or_else(|err| {
            error!("failed to deserialize ApplyPatchApprovalResponse: {err}");
            ApplyPatchApprovalResponse {
                decision: ReviewDecision::Denied,
            }
        });

    if let Err(err) = codex
        .submit(Op::PatchApproval {
            id: event_id,
            decision: map_review_decision_from_wire(response.decision),
        })
        .await
    {
        error!("failed to submit PatchApproval: {err}");
    }
}

async fn on_exec_approval_response(
    event_id: String,
    receiver: tokio::sync::oneshot::Receiver<mcp_types::Result>,
    conversation: Arc<CodexConversation>,
) {
    let response = receiver.await;
    let value = match response {
        Ok(value) => value,
        Err(err) => {
            tracing::error!("request failed: {err:?}");
            return;
        }
    };

    // Try to deserialize `value` and then make the appropriate call to `codex`.
    let response =
        serde_json::from_value::<ExecCommandApprovalResponse>(value).unwrap_or_else(|err| {
            error!("failed to deserialize ExecCommandApprovalResponse: {err}");
            // If we cannot deserialize the response, we deny the request to be
            // conservative.
            ExecCommandApprovalResponse {
                decision: ReviewDecision::Denied,
            }
        });

    if let Err(err) = conversation
        .submit(Op::ExecApproval {
            id: event_id,
            decision: map_review_decision_from_wire(response.decision),
        })
        .await
    {
        error!("failed to submit ExecApproval: {err}");
    }
}

fn map_review_decision_from_wire(d: codex_protocol::protocol::ReviewDecision) -> core_protocol::ReviewDecision {
    match d {
        codex_protocol::protocol::ReviewDecision::Approved => core_protocol::ReviewDecision::Approved,
        codex_protocol::protocol::ReviewDecision::ApprovedForSession => core_protocol::ReviewDecision::ApprovedForSession,
        codex_protocol::protocol::ReviewDecision::Denied => core_protocol::ReviewDecision::Denied,
        codex_protocol::protocol::ReviewDecision::Abort => core_protocol::ReviewDecision::Abort,
    }
}

fn map_ask_for_approval_from_wire(a: codex_protocol::protocol::AskForApproval) -> core_protocol::AskForApproval {
    match a {
        codex_protocol::protocol::AskForApproval::UnlessTrusted => core_protocol::AskForApproval::UnlessTrusted,
        codex_protocol::protocol::AskForApproval::OnFailure => core_protocol::AskForApproval::OnFailure,
        codex_protocol::protocol::AskForApproval::OnRequest => core_protocol::AskForApproval::OnRequest,
        codex_protocol::protocol::AskForApproval::Never => core_protocol::AskForApproval::Never,
    }
}<|MERGE_RESOLUTION|>--- conflicted
+++ resolved
@@ -13,13 +13,7 @@
 use codex_core::protocol::Event;
 use codex_core::protocol::EventMsg;
 use codex_core::protocol::ExecApprovalRequestEvent;
-<<<<<<< HEAD
 use codex_protocol::protocol::ReviewDecision;
-=======
-use codex_core::protocol::ReviewDecision;
-use codex_protocol::mcp_protocol::AuthMode;
-use codex_protocol::mcp_protocol::GitDiffToRemoteResponse;
->>>>>>> e4c275d6
 use mcp_types::JSONRPCErrorError;
 use mcp_types::RequestId;
 use tokio::sync::Mutex;
@@ -165,201 +159,6 @@
         }
     }
 
-<<<<<<< HEAD
-=======
-    async fn login_chatgpt(&mut self, request_id: RequestId) {
-        let config = self.config.as_ref();
-
-        let opts = LoginServerOptions {
-            open_browser: false,
-            ..LoginServerOptions::new(config.codex_home.clone(), CLIENT_ID.to_string())
-        };
-
-        enum LoginChatGptReply {
-            Response(LoginChatGptResponse),
-            Error(JSONRPCErrorError),
-        }
-
-        let reply = match run_login_server(opts) {
-            Ok(server) => {
-                let login_id = Uuid::new_v4();
-                let shutdown_handle = server.cancel_handle();
-
-                // Replace active login if present.
-                {
-                    let mut guard = self.active_login.lock().await;
-                    if let Some(existing) = guard.take() {
-                        existing.drop();
-                    }
-                    *guard = Some(ActiveLogin {
-                        shutdown_handle: shutdown_handle.clone(),
-                        login_id,
-                    });
-                }
-
-                let response = LoginChatGptResponse {
-                    login_id,
-                    auth_url: server.auth_url.clone(),
-                };
-
-                // Spawn background task to monitor completion.
-                let outgoing_clone = self.outgoing.clone();
-                let active_login = self.active_login.clone();
-                tokio::spawn(async move {
-                    let (success, error_msg) = match tokio::time::timeout(
-                        LOGIN_CHATGPT_TIMEOUT,
-                        server.block_until_done(),
-                    )
-                    .await
-                    {
-                        Ok(Ok(())) => (true, None),
-                        Ok(Err(err)) => (false, Some(format!("Login server error: {err}"))),
-                        Err(_elapsed) => {
-                            // Timeout: cancel server and report
-                            shutdown_handle.shutdown();
-                            (false, Some("Login timed out".to_string()))
-                        }
-                    };
-                    let payload = LoginChatGptCompleteNotification {
-                        login_id,
-                        success,
-                        error: error_msg,
-                    };
-                    outgoing_clone
-                        .send_server_notification(ServerNotification::LoginChatGptComplete(payload))
-                        .await;
-
-                    // Send an auth status change notification.
-                    if success {
-                        let payload = AuthStatusChangeNotification {
-                            auth_method: Some(AuthMode::ChatGPT),
-                        };
-                        outgoing_clone
-                            .send_server_notification(ServerNotification::AuthStatusChange(payload))
-                            .await;
-                    }
-
-                    // Clear the active login if it matches this attempt. It may have been replaced or cancelled.
-                    let mut guard = active_login.lock().await;
-                    if guard.as_ref().map(|l| l.login_id) == Some(login_id) {
-                        *guard = None;
-                    }
-                });
-
-                LoginChatGptReply::Response(response)
-            }
-            Err(err) => LoginChatGptReply::Error(JSONRPCErrorError {
-                code: INTERNAL_ERROR_CODE,
-                message: format!("failed to start login server: {err}"),
-                data: None,
-            }),
-        };
-
-        match reply {
-            LoginChatGptReply::Response(resp) => {
-                self.outgoing.send_response(request_id, resp).await
-            }
-            LoginChatGptReply::Error(err) => self.outgoing.send_error(request_id, err).await,
-        }
-    }
-
-    async fn cancel_login_chatgpt(&mut self, request_id: RequestId, login_id: Uuid) {
-        let mut guard = self.active_login.lock().await;
-        if guard.as_ref().map(|l| l.login_id) == Some(login_id) {
-            if let Some(active) = guard.take() {
-                active.drop();
-            }
-            drop(guard);
-            self.outgoing
-                .send_response(
-                    request_id,
-                    codex_protocol::mcp_protocol::CancelLoginChatGptResponse {},
-                )
-                .await;
-        } else {
-            drop(guard);
-            let error = JSONRPCErrorError {
-                code: INVALID_REQUEST_ERROR_CODE,
-                message: format!("login id not found: {login_id}"),
-                data: None,
-            };
-            self.outgoing.send_error(request_id, error).await;
-        }
-    }
-
-    async fn logout_chatgpt(&mut self, request_id: RequestId) {
-        {
-            // Cancel any active login attempt.
-            let mut guard = self.active_login.lock().await;
-            if let Some(active) = guard.take() {
-                active.drop();
-            }
-        }
-
-        // Load config to locate codex_home for persistent logout.
-        let config = self.config.as_ref();
-
-        if let Err(err) = logout(&config.codex_home) {
-            let error = JSONRPCErrorError {
-                code: INTERNAL_ERROR_CODE,
-                message: format!("logout failed: {err}"),
-                data: None,
-            };
-            self.outgoing.send_error(request_id, error).await;
-            return;
-        }
-
-        self.outgoing
-            .send_response(
-                request_id,
-                codex_protocol::mcp_protocol::LogoutChatGptResponse {},
-            )
-            .await;
-
-        // Send auth status change notification.
-        let payload = AuthStatusChangeNotification { auth_method: None };
-        self.outgoing
-            .send_server_notification(ServerNotification::AuthStatusChange(payload))
-            .await;
-    }
-
-    async fn get_auth_status(&self, request_id: RequestId) {
-        // Load config to determine codex_home and preferred auth method.
-        let config = self.config.as_ref();
-
-        let preferred_auth_method: AuthMode = config.preferred_auth_method;
-        let response =
-            match CodexAuth::from_codex_home(&config.codex_home, config.preferred_auth_method) {
-                Ok(Some(auth)) => {
-                    // Verify that the current auth mode has a valid, non-empty token.
-                    // If token acquisition fails or is empty, treat as unauthenticated.
-                    let reported_auth_method = match auth.get_token().await {
-                        Ok(token) if !token.is_empty() => Some(auth.mode),
-                        Ok(_) => None, // Empty token
-                        Err(err) => {
-                            tracing::warn!("failed to get token for auth status: {err}");
-                            None
-                        }
-                    };
-                    codex_protocol::mcp_protocol::GetAuthStatusResponse {
-                        auth_method: reported_auth_method,
-                        preferred_auth_method,
-                    }
-                }
-                Ok(None) => codex_protocol::mcp_protocol::GetAuthStatusResponse {
-                    auth_method: None,
-                    preferred_auth_method,
-                },
-                Err(_) => codex_protocol::mcp_protocol::GetAuthStatusResponse {
-                    auth_method: None,
-                    preferred_auth_method,
-                },
-            };
-
-        self.outgoing.send_response(request_id, response).await;
-    }
-
->>>>>>> e4c275d6
     async fn process_new_conversation(&self, request_id: RequestId, params: NewConversationParams) {
         let config = match derive_config_from_params(params, self.codex_linux_sandbox_exe.clone()) {
             Ok(config) => config,
