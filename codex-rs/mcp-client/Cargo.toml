--- conflicted
+++ resolved
@@ -7,16 +7,6 @@
 workspace = true
 
 [dependencies]
-<<<<<<< HEAD
-anyhow = "1"
-mcp-types = { path = "../mcp-types" }
-codex-version = { path = "../codex-version" }
-serde = { version = "1", features = ["derive"] }
-serde_json = "1"
-tracing = { version = "0.1.41", features = ["log"] }
-tracing-subscriber = { version = "0.3", features = ["fmt", "env-filter"] }
-tokio = { version = "1", features = [
-=======
 anyhow = { workspace = true }
 mcp-types = { workspace = true }
 serde = { workspace = true, features = ["derive"] }
@@ -24,7 +14,6 @@
 tracing = { workspace = true, features = ["log"] }
 tracing-subscriber = { workspace = true, features = ["fmt", "env-filter"] }
 tokio = { workspace = true, features = [
->>>>>>> e5fe50d3
     "io-util",
     "macros",
     "process",
