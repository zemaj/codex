--- conflicted
+++ resolved
@@ -94,7 +94,6 @@
     current[last] = value;
 }
 
-<<<<<<< HEAD
 /// Upsert a `[[subagents.commands]]` entry by `name`.
 /// If an entry with the same (case-insensitive) name exists, it is updated; otherwise a new entry is appended.
 pub async fn upsert_subagent_command(codex_home: &Path, cmd: &SubagentCommandConfig) -> Result<()> {
@@ -211,7 +210,6 @@
     let mut doc = match tokio::fs::read_to_string(&config_path).await {
         Ok(s) => s.parse::<DocumentMut>()?,
         Err(e) if e.kind() == std::io::ErrorKind::NotFound => {
-=======
 async fn persist_overrides_with_behavior(
     codex_home: &Path,
     profile: Option<&str>,
@@ -244,14 +242,12 @@
                 return Ok(());
             }
 
->>>>>>> f243464a
             tokio::fs::create_dir_all(codex_home).await?;
             DocumentMut::new()
         }
         Err(e) => return Err(e.into()),
     };
 
-<<<<<<< HEAD
     // Search existing [[agents]] for a case‑insensitive name match
     let mut found = false;
     if let Some(item) = doc.as_table().get("agents").cloned() {
@@ -340,87 +336,6 @@
     tokio::fs::write(tmp_file.path(), doc.to_string()).await?;
     tmp_file.persist(config_path)?;
     Ok(())
-=======
-    let effective_profile = if let Some(p) = profile {
-        Some(p.to_owned())
-    } else {
-        doc.get("profile")
-            .and_then(|i| i.as_str())
-            .map(|s| s.to_string())
-    };
-
-    let mut mutated = false;
-
-    for (segments, value) in overrides.iter().copied() {
-        let mut seg_buf: Vec<&str> = Vec::new();
-        let segments_to_apply: &[&str];
-
-        if let Some(ref name) = effective_profile {
-            if segments.first().copied() == Some("profiles") {
-                segments_to_apply = segments;
-            } else {
-                seg_buf.reserve(2 + segments.len());
-                seg_buf.push("profiles");
-                seg_buf.push(name.as_str());
-                seg_buf.extend_from_slice(segments);
-                segments_to_apply = seg_buf.as_slice();
-            }
-        } else {
-            segments_to_apply = segments;
-        }
-
-        match value {
-            Some(v) => {
-                let item_value = toml_edit::value(v);
-                apply_toml_edit_override_segments(&mut doc, segments_to_apply, item_value);
-                mutated = true;
-            }
-            None => {
-                if matches!(none_behavior, NoneBehavior::Remove)
-                    && remove_toml_edit_segments(&mut doc, segments_to_apply)
-                {
-                    mutated = true;
-                }
-            }
-        }
-    }
-
-    if !mutated {
-        return Ok(());
-    }
-
-    let tmp_file = NamedTempFile::new_in(codex_home)?;
-    tokio::fs::write(tmp_file.path(), doc.to_string()).await?;
-    tmp_file.persist(config_path)?;
-
-    Ok(())
-}
-
-fn remove_toml_edit_segments(doc: &mut DocumentMut, segments: &[&str]) -> bool {
-    use toml_edit::Item;
-
-    if segments.is_empty() {
-        return false;
-    }
-
-    let mut current = doc.as_table_mut();
-    for seg in &segments[..segments.len() - 1] {
-        let Some(item) = current.get_mut(seg) else {
-            return false;
-        };
-
-        match item {
-            Item::Table(table) => {
-                current = table;
-            }
-            _ => {
-                return false;
-            }
-        }
-    }
-
-    current.remove(segments[segments.len() - 1]).is_some()
->>>>>>> f243464a
 }
 
 #[cfg(test)]
