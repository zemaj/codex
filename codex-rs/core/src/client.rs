use std::io::BufRead;
use std::path::Path;
// use std::sync::OnceLock;
use std::time::Duration;

use crate::AuthManager;
use bytes::Bytes;
use codex_protocol::mcp_protocol::AuthMode;
use codex_protocol::models::ResponseItem;
use eventsource_stream::Eventsource;
use futures::prelude::*;
// use regex_lite::Regex;
use reqwest::StatusCode;
use reqwest::header::HeaderMap;
use serde::Deserialize;
use serde::Serialize;
use serde_json::Value;
use tokio::sync::mpsc;
use tokio::time::timeout;
use tokio_util::io::ReaderStream;
use tracing::debug;
use tracing::trace;
use tracing::warn;
use uuid::Uuid;

use crate::chat_completions::AggregateStreamExt;
use crate::chat_completions::stream_chat_completions;
use crate::client_common::Prompt;
use crate::client_common::ResponseEvent;
use crate::client_common::ResponseStream;
use crate::client_common::ResponsesApiRequest;
use crate::client_common::create_reasoning_param_for_request;
use crate::config::Config;
use crate::openai_model_info::get_model_info;
use crate::config_types::ReasoningEffort as ReasoningEffortConfig;
use crate::config_types::ReasoningSummary as ReasoningSummaryConfig;
use crate::config_types::TextVerbosity as TextVerbosityConfig;
use crate::debug_logger::DebugLogger;
use crate::default_client::create_client;
use crate::error::CodexErr;
use crate::error::Result;
use crate::error::UsageLimitReachedError;
use crate::flags::CODEX_RS_SSE_FIXTURE;
use crate::model_family::ModelFamily;
use crate::model_provider_info::ModelProviderInfo;
use crate::model_provider_info::WireApi;
use crate::openai_tools::create_tools_json_for_responses_api;
<<<<<<< HEAD
use codex_protocol::protocol::RateLimitSnapshotEvent;
=======
use crate::protocol::RateLimitSnapshot;
>>>>>>> 8227a5ba
use crate::protocol::TokenUsage;
use crate::util::backoff;
use std::sync::Arc;
use std::sync::Mutex;

#[derive(Debug, Deserialize)]
struct ErrorResponse {
    error: Error,
}

#[derive(Debug, Deserialize)]
struct Error {
    r#type: Option<String>,
    #[allow(dead_code)]
    code: Option<String>,
    message: Option<String>,

    // Optional fields available on "usage_limit_reached" and "usage_not_included" errors
    plan_type: Option<String>,
    resets_in_seconds: Option<u64>,
}

fn try_parse_retry_after(err: &Error) -> Option<std::time::Duration> {
    err.resets_in_seconds.map(std::time::Duration::from_secs)
}

#[derive(Debug, Clone)]
pub struct ModelClient {
    config: Arc<Config>,
    auth_manager: Option<Arc<AuthManager>>,
    client: reqwest::Client,
    provider: ModelProviderInfo,
    session_id: Uuid,
    effort: ReasoningEffortConfig,
    summary: ReasoningSummaryConfig,
    verbosity: TextVerbosityConfig,
    debug_logger: Arc<Mutex<DebugLogger>>,
}

impl ModelClient {
    pub fn new(
        config: Arc<Config>,
        auth_manager: Option<Arc<AuthManager>>,
        provider: ModelProviderInfo,
        effort: ReasoningEffortConfig,
        summary: ReasoningSummaryConfig,
        verbosity: TextVerbosityConfig,
        session_id: Uuid,
        debug_logger: Arc<Mutex<DebugLogger>>,
    ) -> Self {
        let client = create_client(&config.responses_originator_header);

        Self {
            config,
            auth_manager,
            client,
            provider,
            session_id,
            effort,
            summary,
            verbosity,
            debug_logger,
        }
    }

    /// Get the reasoning effort configuration
    pub fn get_reasoning_effort(&self) -> ReasoningEffortConfig {
        self.effort
    }

    /// Get the reasoning summary configuration
    pub fn get_reasoning_summary(&self) -> ReasoningSummaryConfig {
        self.summary
    }

    /// Get the text verbosity configuration
    #[allow(dead_code)]
    pub fn get_text_verbosity(&self) -> TextVerbosityConfig {
        self.verbosity
    }

    pub fn get_auto_compact_token_limit(&self) -> Option<i64> {
        self.config.model_auto_compact_token_limit.or_else(|| {
            get_model_info(&self.config.model_family).and_then(|info| info.auto_compact_token_limit)
        })
    }

    /// Dispatches to either the Responses or Chat implementation depending on
    /// the provider config.  Public callers always invoke `stream()` – the
    /// specialised helpers are private to avoid accidental misuse.
    pub async fn stream(&self, prompt: &Prompt) -> Result<ResponseStream> {
        match self.provider.wire_api {
            WireApi::Responses => self.stream_responses(prompt).await,
            WireApi::Chat => {
                let effective_family = prompt
                    .model_family_override
                    .as_ref()
                    .unwrap_or(&self.config.model_family);
                let model_slug = prompt
                    .model_override
                    .as_deref()
                    .unwrap_or(self.config.model.as_str());
                // Create the raw streaming connection first.
                let response_stream = stream_chat_completions(
                    prompt,
                    effective_family,
                    model_slug,
                    &self.client,
                    &self.provider,
                    &self.debug_logger,
                )
                .await?;

                // Wrap it with the aggregation adapter so callers see *only*
                // the final assistant message per turn (matching the
                // behaviour of the Responses API).
                let mut aggregated = if self.config.show_raw_agent_reasoning {
                    crate::chat_completions::AggregatedChatStream::streaming_mode(response_stream)
                } else {
                    response_stream.aggregate()
                };

                // Bridge the aggregated stream back into a standard
                // `ResponseStream` by forwarding events through a channel.
                let (tx, rx) = mpsc::channel::<Result<ResponseEvent>>(16);

                tokio::spawn(async move {
                    use futures::StreamExt;
                    while let Some(ev) = aggregated.next().await {
                        // Exit early if receiver hung up.
                        if tx.send(ev).await.is_err() {
                            break;
                        }
                    }
                });

                Ok(ResponseStream { rx_event: rx })
            }
        }
    }

    /// Implementation for the OpenAI *Responses* experimental API.
    async fn stream_responses(&self, prompt: &Prompt) -> Result<ResponseStream> {
        if let Some(path) = &*CODEX_RS_SSE_FIXTURE {
            // short circuit for tests
            warn!(path, "Streaming from fixture");
            return stream_from_fixture(path, self.provider.clone()).await;
        }

        let auth_manager = self.auth_manager.clone();

        let auth_mode = auth_manager
            .as_ref()
            .and_then(|m| m.auth())
            .as_ref()
            .map(|a| a.mode);

        // Use non-stored turns on all paths for stability.
        let store = false;

        let full_instructions = prompt.get_full_instructions(&self.config.model_family);
        let tools_json = create_tools_json_for_responses_api(&prompt.tools)?;

        let reasoning = create_reasoning_param_for_request(
            &self.config.model_family,
            Some(self.effort),
            self.summary,
        );

        // Request encrypted COT if we are not storing responses,
        // otherwise reasoning items will be referenced by ID
        let include: Vec<String> = if !store && reasoning.is_some() {
            vec!["reasoning.encrypted_content".to_string()]
        } else {
            vec![]
        };

        let input_with_instructions = prompt.get_formatted_input();

        // Create text parameter with verbosity and optional format.
        // Historically not supported with ChatGPT auth, but allow it when a
        // caller explicitly requests a `text.format` (side-channel usage).
        let want_format = prompt.text_format.as_ref();
        let text = if auth_mode == Some(AuthMode::ChatGPT) && want_format.is_none() {
            None
        } else {
            Some(crate::client_common::Text {
                verbosity: self.verbosity.into(),
                format: prompt.text_format.clone(),
            })
        };

        // In general, we want to explicitly send `store: false` when using the Responses API,
        // but in practice, the Azure Responses API rejects `store: false`:
        //
        // - If store = false and id is sent an error is thrown that ID is not found
        // - If store = false and id is not sent an error is thrown that ID is required
        //
        // For Azure, we send `store: true` and preserve reasoning item IDs.
        let azure_workaround = self.provider.is_azure_responses_endpoint();

        let model_slug = prompt
            .model_override
            .as_deref()
            .unwrap_or(self.config.model.as_str());

        let payload = ResponsesApiRequest {
            model: &self.config.model,
            instructions: &full_instructions,
            input: &input_with_instructions,
            tools: &tools_json,
            tool_choice: "auto",
            parallel_tool_calls: true,
            reasoning,
            text,
            store: azure_workaround,
            stream: true,
            include,
            // Use a stable per-process cache key (session id). With store=false this is inert.
            prompt_cache_key: Some(self.session_id.to_string()),
        };

        let mut payload_json = serde_json::to_value(&payload)?;
        if let Some(model_value) = payload_json.get_mut("model") {
            *model_value = serde_json::Value::String(model_slug.to_string());
        }
        if azure_workaround {
            attach_item_ids(&mut payload_json, &input_with_instructions);
        }
        let payload_body = serde_json::to_string(&payload_json)?;

        let mut attempt = 0;
        let max_retries = self.provider.request_max_retries();

        // Compute endpoint with the latest available auth (may be None at this point).
        let endpoint = self
            .provider
            .get_full_url(&auth_manager.as_ref().and_then(|m| m.auth()));
        trace!(
            "POST to {}: {}",
            endpoint,
            serde_json::to_string(&payload_json)?
        );

        // Start logging the request and get a request_id to track the response
        let request_id = if let Ok(logger) = self.debug_logger.lock() {
            logger
                .start_request_log(&endpoint, &payload_json)
                .unwrap_or_default()
        } else {
            String::new()
        };

        loop {
            attempt += 1;

            // Always fetch the latest auth in case a prior attempt refreshed the token.
            let auth = auth_manager.as_ref().and_then(|m| m.auth());

            trace!(
                "POST to {}: {}",
                self.provider.get_full_url(&auth),
                payload_body.as_str()
            );

            let mut req_builder = self
                .provider
                .create_request_builder(&self.client, &auth)
                .await?;

            req_builder = req_builder
                .header("OpenAI-Beta", "responses=v1")
                .header(reqwest::header::ACCEPT, "text/event-stream")
                .json(&payload_json);

            // Avoid unstable `let` chains: expand into nested conditionals.
            if let Some(auth) = auth.as_ref() {
                if auth.mode == AuthMode::ChatGPT {
                    if let Some(account_id) = auth.get_account_id() {
                        req_builder = req_builder.header("chatgpt-account-id", account_id);
                    }
                }
            }

            let res = req_builder.send().await;
            if let Ok(resp) = &res {
                trace!(
                    "Response status: {}, request-id: {}",
                    resp.status(),
                    resp.headers()
                        .get("x-request-id")
                        .map(|v| v.to_str().unwrap_or_default())
                        .unwrap_or_default()
                );
            }

            match res {
                Ok(resp) if resp.status().is_success() => {
                    // Log successful response initiation
                    if let Ok(logger) = self.debug_logger.lock() {
                        let _ = logger.append_response_event(
                            &request_id,
                            "stream_initiated",
                            &serde_json::json!({
                                "status": "success",
                                "status_code": resp.status().as_u16(),
                                "x_request_id": resp.headers()
                                    .get("x-request-id")
                                    .and_then(|v| v.to_str().ok())
                                    .unwrap_or_default()
                            }),
                        );
                    }
                    let (tx_event, rx_event) = mpsc::channel::<Result<ResponseEvent>>(1600);

                    if let Some(snapshot) = parse_rate_limit_snapshot(resp.headers()) {
                        debug!(
                            "rate limit headers:\n{}",
                            format_rate_limit_headers(resp.headers())
                        );

                        if tx_event
                            .send(Ok(ResponseEvent::RateLimits(snapshot)))
                            .await
                            .is_err()
                        {
                            debug!("receiver dropped rate limit snapshot event");
                        }
                    }

                    // spawn task to process SSE
                    let stream = resp.bytes_stream().map_err(CodexErr::Reqwest);
                    let debug_logger = Arc::clone(&self.debug_logger);
                    let request_id_clone = request_id.clone();
                    tokio::spawn(process_sse(
                        stream,
                        tx_event,
                        self.provider.stream_idle_timeout(),
                        debug_logger,
                        request_id_clone,
                    ));

                    return Ok(ResponseStream { rx_event });
                }
                Ok(res) => {
                    let status = res.status();
                    // Capture x-request-id up-front in case we consume the response body later.
                    let x_request_id = res
                        .headers()
                        .get("x-request-id")
                        .and_then(|v| v.to_str().ok())
                        .map(|s| s.to_string());

                    // Pull out Retry‑After header if present.
                    let retry_after_secs = res
                        .headers()
                        .get(reqwest::header::RETRY_AFTER)
                        .and_then(|v| v.to_str().ok())
                        .and_then(|s| s.parse::<u64>().ok());

                    if status == StatusCode::UNAUTHORIZED {
                        if let Some(a) = auth.as_ref() {
                            let _ = a.refresh_token().await;
                        }
                    }

                    // Read the response body once for diagnostics across error branches.
                    let body_text = res.text().await.unwrap_or_default();

                    // The OpenAI Responses endpoint returns structured JSON bodies even for 4xx/5xx
                    // errors. When we bubble early with only the HTTP status the caller sees an opaque
                    // "unexpected status 400 Bad Request" which makes debugging nearly impossible.
                    // Instead, read (and include) the response text so higher layers and users see the
                    // exact error message (e.g. "Unknown parameter: 'input[0].metadata'"). The body is
                    // small and this branch only runs on error paths so the extra allocation is
                    // negligible.
                    if !(status == StatusCode::TOO_MANY_REQUESTS
                        || status == StatusCode::UNAUTHORIZED
                        || status.is_server_error())
                    {
                        // Log error response
                        if let Ok(logger) = self.debug_logger.lock() {
                            let _ = logger.append_response_event(
                                &request_id,
                                "error",
                                &serde_json::json!({
                                    "status": status.as_u16(),
                                    "body": body_text
                                }),
                            );
                            let _ = logger.end_request_log(&request_id);
                        }
                        return Err(CodexErr::UnexpectedStatus(status, body_text));
                    }

                    if status == StatusCode::TOO_MANY_REQUESTS {
<<<<<<< HEAD
                        let body = serde_json::from_str::<ErrorResponse>(&body_text).ok();
=======
                        let rate_limit_snapshot = parse_rate_limit_snapshot(res.headers());
                        let body = res.json::<ErrorResponse>().await.ok();
>>>>>>> 8227a5ba
                        if let Some(ErrorResponse { error }) = body {
                            if error.r#type.as_deref() == Some("usage_limit_reached") {
                                // Prefer the plan_type provided in the error message if present
                                // because it's more up to date than the one encoded in the auth
                                // token.
                                let plan_type = error
                                    .plan_type
                                    .or_else(|| auth.and_then(|a| a.get_plan_type()));
                                let resets_in_seconds = error.resets_in_seconds;
                                return Err(CodexErr::UsageLimitReached(UsageLimitReachedError {
                                    plan_type,
                                    resets_in_seconds,
                                    rate_limits: rate_limit_snapshot,
                                }));
                            } else if error.r#type.as_deref() == Some("usage_not_included") {
                                return Err(CodexErr::UsageNotIncluded);
                            }
                        }
                    }

                    if attempt > max_retries {
                        // On final attempt, surface rich diagnostics for server errors.
                        // On final attempt, surface rich diagnostics for server errors.
                        if status.is_server_error() {
                            let (message, body_excerpt) =
                                match serde_json::from_str::<ErrorResponse>(&body_text) {
                                    Ok(ErrorResponse { error }) => {
                                        let msg = error
                                            .message
                                            .unwrap_or_else(|| "server error".to_string());
                                        (msg, None)
                                    }
                                    Err(_) => {
                                        let mut excerpt = body_text;
                                        const MAX: usize = 600;
                                        if excerpt.len() > MAX {
                                            excerpt.truncate(MAX);
                                        }
                                        (
                                            "server error".to_string(),
                                            if excerpt.is_empty() {
                                                None
                                            } else {
                                                Some(excerpt)
                                            },
                                        )
                                    }
                                };

                            // Build a single-line, actionable message for the UI and logs.
                            let mut msg = format!("server error {status}: {message}");
                            if let Some(id) = &x_request_id {
                                msg.push_str(&format!(" (request-id: {id})"));
                            }
                            if let Some(excerpt) = &body_excerpt {
                                msg.push_str(&format!(" | body: {excerpt}"));
                            }

                            // Log detailed context to the debug logger and close the request log.
                            if let Ok(logger) = self.debug_logger.lock() {
                                let _ = logger.append_response_event(
                                    &request_id,
                                    "server_error_on_retry_limit",
                                    &serde_json::json!({
                                        "status": status.as_u16(),
                                        "x_request_id": x_request_id,
                                        "message": message,
                                        "body_excerpt": body_excerpt,
                                    }),
                                );
                                let _ = logger.end_request_log(&request_id);
                            }

                            return Err(CodexErr::ServerError(msg));
                        }

                        return Err(CodexErr::RetryLimit(status));
                    }

                    let delay = retry_after_secs
                        .map(|s| Duration::from_millis(s * 1_000))
                        .unwrap_or_else(|| backoff(attempt));
                    tokio::time::sleep(delay).await;
                }
                Err(e) => {
                    if attempt > max_retries {
                        // Log network error
                        if let Ok(logger) = self.debug_logger.lock() {
                            let _ = logger.log_error(&endpoint, &format!("Network error: {}", e));
                        }
                        return Err(e.into());
                    }
                    let delay = backoff(attempt);
                    tokio::time::sleep(delay).await;
                }
            }
        }
    }

    pub fn get_provider(&self) -> ModelProviderInfo {
        self.provider.clone()
    }

    /// Returns the currently configured model slug.
    #[allow(dead_code)]
    pub fn get_model(&self) -> String {
        self.config.model.clone()
    }

    /// Returns the currently configured model family.
    #[allow(dead_code)]
    pub fn get_model_family(&self) -> ModelFamily {
        self.config.model_family.clone()
    }

    #[allow(dead_code)]
    pub fn get_model_context_window(&self) -> Option<u64> {
        self.config.model_context_window
    }

    // duplicate of earlier helpers removed during merge cleanup

    #[allow(dead_code)]
    pub fn get_auth_manager(&self) -> Option<Arc<AuthManager>> {
        self.auth_manager.clone()
    }
}

#[derive(Debug, Deserialize, Serialize)]
struct SseEvent {
    #[serde(rename = "type")]
    kind: String,
    response: Option<Value>,
    item: Option<Value>,
    delta: Option<String>,
    // Present on delta events from the Responses API; used to correlate
    // streaming chunks with the final OutputItemDone.
    item_id: Option<String>,
    // Optional ordering metadata from the Responses API; used to filter
    // duplicates and out‑of‑order reasoning deltas.
    sequence_number: Option<u64>,
    output_index: Option<u32>,
    content_index: Option<u32>,
    summary_index: Option<u32>,
}

#[derive(Debug, Deserialize)]
struct ResponseCreated {}

#[derive(Debug, Deserialize)]
struct ResponseCompleted {
    id: String,
    usage: Option<ResponseCompletedUsage>,
}

#[derive(Debug, Deserialize)]
struct ResponseCompletedUsage {
    input_tokens: u64,
    input_tokens_details: Option<ResponseCompletedInputTokensDetails>,
    output_tokens: u64,
    output_tokens_details: Option<ResponseCompletedOutputTokensDetails>,
    total_tokens: u64,
}

impl From<ResponseCompletedUsage> for TokenUsage {
    fn from(val: ResponseCompletedUsage) -> Self {
        TokenUsage {
            input_tokens: val.input_tokens,
            cached_input_tokens: val
                .input_tokens_details
                .map(|d| d.cached_tokens)
                .unwrap_or(0),
            output_tokens: val.output_tokens,
            reasoning_output_tokens: val
                .output_tokens_details
                .map(|d| d.reasoning_tokens)
                .unwrap_or(0),
            total_tokens: val.total_tokens,
        }
    }
}

#[derive(Debug, Deserialize)]
struct ResponseCompletedInputTokensDetails {
    cached_tokens: u64,
}

#[derive(Debug, Deserialize)]
struct ResponseCompletedOutputTokensDetails {
    reasoning_tokens: u64,
}

fn attach_item_ids(payload_json: &mut Value, original_items: &[ResponseItem]) {
    let Some(input_value) = payload_json.get_mut("input") else {
        return;
    };
    let serde_json::Value::Array(items) = input_value else {
        return;
    };

    for (value, item) in items.iter_mut().zip(original_items.iter()) {
        if let ResponseItem::Reasoning { id, .. }
        | ResponseItem::Message { id: Some(id), .. }
        | ResponseItem::WebSearchCall { id: Some(id), .. }
        | ResponseItem::FunctionCall { id: Some(id), .. }
        | ResponseItem::LocalShellCall { id: Some(id), .. }
        | ResponseItem::CustomToolCall { id: Some(id), .. } = item
        {
            if id.is_empty() {
                continue;
            }

            if let Some(obj) = value.as_object_mut() {
                obj.insert("id".to_string(), Value::String(id.clone()));
            }
        }
    }
}

fn parse_rate_limit_snapshot(headers: &HeaderMap) -> Option<RateLimitSnapshot> {
    let primary_used_percent = parse_header_f64(headers, "x-codex-primary-used-percent")?;
    let secondary_used_percent = parse_header_f64(headers, "x-codex-secondary-used-percent")?;
    let primary_to_secondary_ratio_percent =
        parse_header_f64(headers, "x-codex-primary-over-secondary-limit-percent")?;
    let primary_window_minutes = parse_header_u64(headers, "x-codex-primary-window-minutes")?;
    let secondary_window_minutes = parse_header_u64(headers, "x-codex-secondary-window-minutes")?;

    Some(RateLimitSnapshot {
        primary_used_percent,
        secondary_used_percent,
        primary_to_secondary_ratio_percent,
        primary_window_minutes,
        secondary_window_minutes,
    })
}

fn format_rate_limit_headers(headers: &HeaderMap) -> String {
    let mut pairs: Vec<String> = headers
        .iter()
        .map(|(name, value)| {
            let value_str = value.to_str().unwrap_or("<invalid>");
            format!("{}: {}", name, value_str)
        })
        .collect();
    pairs.sort();
    pairs.join("\n")
}

fn parse_header_f64(headers: &HeaderMap, name: &str) -> Option<f64> {
    parse_header_str(headers, name)?
        .parse::<f64>()
        .ok()
        .filter(|v| v.is_finite())
}

fn parse_header_u64(headers: &HeaderMap, name: &str) -> Option<u64> {
    parse_header_str(headers, name)?.parse::<u64>().ok()
}

fn parse_header_str<'a>(headers: &'a HeaderMap, name: &str) -> Option<&'a str> {
    headers.get(name)?.to_str().ok()
}

async fn process_sse<S>(
    stream: S,
    tx_event: mpsc::Sender<Result<ResponseEvent>>,
    idle_timeout: Duration,
    debug_logger: Arc<Mutex<DebugLogger>>,
    request_id: String,
) where
    S: Stream<Item = Result<Bytes>> + Unpin,
{
    let mut stream = stream.eventsource();

    // If the stream stays completely silent for an extended period treat it as disconnected.
    // The response id returned from the "complete" message.
    let mut response_completed: Option<ResponseCompleted> = None;
    let mut response_error: Option<CodexErr> = None;
    // Track the current item_id to include with delta events
    let mut current_item_id: Option<String> = None;

    // Monotonic sequence guards to drop duplicate/out‑of‑order deltas.
    // Keys are item_id strings.
    use std::collections::HashMap;
    // Track last sequence_number per (item_id, output_index[, content_index])
    // Default indices to 0 when absent for robustness across providers.
    let mut last_seq_reasoning_summary: HashMap<(String, u32, u32), u64> = HashMap::new();
    let mut last_seq_reasoning_content: HashMap<(String, u32, u32), u64> = HashMap::new();
    // Best-effort duplicate text guard when sequence_number is unavailable.
    let mut last_text_reasoning_summary: HashMap<(String, u32, u32), String> = HashMap::new();
    let mut last_text_reasoning_content: HashMap<(String, u32, u32), String> = HashMap::new();

    loop {
        let sse = match timeout(idle_timeout, stream.next()).await {
            Ok(Some(Ok(sse))) => sse,
            Ok(Some(Err(e))) => {
                debug!("SSE Error: {e:#}");
                let event = CodexErr::Stream(e.to_string(), None);
                let _ = tx_event.send(Err(event)).await;
                return;
            }
            Ok(None) => {
                match response_completed {
                    Some(ResponseCompleted {
                        id: response_id,
                        usage,
                    }) => {
                        let event = ResponseEvent::Completed {
                            response_id,
                            token_usage: usage.map(Into::into),
                        };
                        let _ = tx_event.send(Ok(event)).await;
                    }
                    None => {
                        let _ = tx_event
                            .send(Err(response_error.unwrap_or(CodexErr::Stream(
                                "stream closed before response.completed".into(),
                                None,
                            ))))
                            .await;
                    }
                }
                // Mark the request log as complete
                if let Ok(logger) = debug_logger.lock() {
                    let _ = logger.end_request_log(&request_id);
                }
                return;
            }
            Err(_) => {
                let _ = tx_event
                    .send(Err(CodexErr::Stream(
                        "idle timeout waiting for SSE".into(),
                        None,
                    )))
                    .await;
                return;
            }
        };

        let raw = sse.data.clone();
        trace!("SSE event: {}", raw);

        // Log the raw SSE event data
        if let Ok(logger) = debug_logger.lock() {
            if let Ok(json_value) = serde_json::from_str::<serde_json::Value>(&sse.data) {
                let _ = logger.append_response_event(&request_id, "sse_event", &json_value);
            }
        }

        let event: SseEvent = match serde_json::from_str(&sse.data) {
            Ok(event) => event,
            Err(e) => {
                // Log parse error with data excerpt, and record it in the debug logger as well.
                let mut excerpt = sse.data.clone();
                const MAX: usize = 600;
                if excerpt.len() > MAX {
                    excerpt.truncate(MAX);
                }
                debug!("Failed to parse SSE event: {e}, data: {excerpt}");
                if let Ok(logger) = debug_logger.lock() {
                    let _ = logger.append_response_event(
                        &request_id,
                        "sse_parse_error",
                        &serde_json::json!({
                            "error": e.to_string(),
                            "data_excerpt": excerpt,
                        }),
                    );
                }
                continue;
            }
        };

        match event.kind.as_str() {
            // Individual output item finalised. Forward immediately so the
            // rest of the agent can stream assistant text/functions *live*
            // instead of waiting for the final `response.completed` envelope.
            //
            // IMPORTANT: We used to ignore these events and forward the
            // duplicated `output` array embedded in the `response.completed`
            // payload.  That produced two concrete issues:
            //   1. No real‑time streaming – the user only saw output after the
            //      entire turn had finished, which broke the "typing" UX and
            //      made long‑running turns look stalled.
            //   2. Duplicate `function_call_output` items – both the
            //      individual *and* the completed array were forwarded, which
            //      confused the backend and triggered 400
            //      "previous_response_not_found" errors because the duplicated
            //      IDs did not match the incremental turn chain.
            //
            // The fix is to forward the incremental events *as they come* and
            // drop the duplicated list inside `response.completed`.
            "response.output_item.done" => {
                let Some(item_val) = event.item else { continue };
                // Special-case: web_search_call completion -> synthesize a completion event
                if item_val
                    .get("type")
                    .and_then(|v| v.as_str())
                    .is_some_and(|s| s == "web_search_call")
                {
                    let call_id = item_val
                        .get("id")
                        .and_then(|v| v.as_str())
                        .unwrap_or("")
                        .to_string();
                    let query = item_val
                        .get("action")
                        .and_then(|a| a.get("query"))
                        .and_then(|v| v.as_str())
                        .map(|s| s.to_string());
                    let ev = ResponseEvent::WebSearchCallCompleted { call_id, query };
                    if tx_event.send(Ok(ev)).await.is_err() {
                        return;
                    }
                }
                let Ok(item) = serde_json::from_value::<ResponseItem>(item_val.clone()) else {
                    debug!("failed to parse ResponseItem from output_item.done");
                    continue;
                };

                // Extract item_id if present
                if let Some(id) = item_val.get("id").and_then(|v| v.as_str()) {
                    current_item_id = Some(id.to_string());
                } else {
                    // Check within the parsed item structure
                    match &item {
                        ResponseItem::Message { id, .. }
                        | ResponseItem::FunctionCall { id, .. }
                        | ResponseItem::LocalShellCall { id, .. } => {
                            if let Some(item_id) = id {
                                current_item_id = Some(item_id.clone());
                            }
                        }
                        ResponseItem::Reasoning { id, .. } => {
                            current_item_id = Some(id.clone());
                        }
                        _ => {}
                    }
                }

                let event = ResponseEvent::OutputItemDone { item, sequence_number: event.sequence_number, output_index: event.output_index };
                if tx_event.send(Ok(event)).await.is_err() {
                    return;
                }
            }
            "response.output_text.delta" => {
                if let Some(delta) = event.delta {
                    // Prefer the explicit item_id from the SSE event; fall back to last seen.
                    if let Some(ref id) = event.item_id {
                        current_item_id = Some(id.clone());
                    }
                    tracing::debug!("sse.delta output_text id={:?} len={}", current_item_id, delta.len());
                    let ev = ResponseEvent::OutputTextDelta {
                        delta,
                        item_id: event.item_id.or_else(|| current_item_id.clone()),
                        sequence_number: event.sequence_number,
                        output_index: event.output_index,
                    };
                    if tx_event.send(Ok(ev)).await.is_err() {
                        return;
                    }
                }
            }
            "response.reasoning_summary_text.delta" => {
                if let Some(delta) = event.delta {
                    if let Some(ref id) = event.item_id {
                        current_item_id = Some(id.clone());
                    }
                    // Compose key using item_id + output_index
                    let out_idx: u32 = event.output_index.unwrap_or(0);
                    let sum_idx: u32 = event.summary_index.unwrap_or(0);
                    if let Some(ref id) = current_item_id {
                        // Drop duplicates/out‑of‑order by sequence_number when available
                        if let Some(sn) = event.sequence_number {
                            let last = last_seq_reasoning_summary.entry((id.clone(), out_idx, sum_idx)).or_insert(0);
                            if *last >= sn { continue; }
                            *last = sn;
                        } else {
                            // Best-effort: drop exact duplicate text for same key when seq is missing
                            let key = (id.clone(), out_idx, sum_idx);
                            if last_text_reasoning_summary.get(&key).map_or(false, |prev| prev == &delta) {
                                continue;
                            }
                            last_text_reasoning_summary.insert(key, delta.clone());
                        }
                    }
                    tracing::debug!(
                        "sse.delta reasoning_summary id={:?} out_idx={} sum_idx={} len={} seq={:?}",
                        current_item_id, out_idx, sum_idx,
                        delta.len(),
                        event.sequence_number
                    );
                    let ev = ResponseEvent::ReasoningSummaryDelta {
                        delta,
                        item_id: event.item_id.or_else(|| current_item_id.clone()),
                        sequence_number: event.sequence_number,
                        output_index: event.output_index,
                        summary_index: event.summary_index,
                    };
                    if tx_event.send(Ok(ev)).await.is_err() {
                        return;
                    }
                }
            }
            "response.reasoning_text.delta" => {
                if let Some(delta) = event.delta {
                    if let Some(ref id) = event.item_id {
                        current_item_id = Some(id.clone());
                    }
                    // Compose key using item_id + output_index + content_index
                    let out_idx: u32 = event.output_index.unwrap_or(0);
                    let content_idx: u32 = event.content_index.unwrap_or(0);
                    if let Some(ref id) = current_item_id {
                        // Drop duplicates/out‑of‑order by sequence_number when available
                        if let Some(sn) = event.sequence_number {
                            let last = last_seq_reasoning_content.entry((id.clone(), out_idx, content_idx)).or_insert(0);
                            if *last >= sn { continue; }
                            *last = sn;
                        } else {
                            // Best-effort: drop exact duplicate text for same key when seq is missing
                            let key = (id.clone(), out_idx, content_idx);
                            if last_text_reasoning_content.get(&key).map_or(false, |prev| prev == &delta) {
                                continue;
                            }
                            last_text_reasoning_content.insert(key, delta.clone());
                        }
                    }
                    tracing::debug!(
                        "sse.delta reasoning_content id={:?} out_idx={} content_idx={} len={} seq={:?}",
                        current_item_id, out_idx, content_idx,
                        delta.len(),
                        event.sequence_number
                    );
                    let ev = ResponseEvent::ReasoningContentDelta {
                        delta,
                        item_id: event.item_id.or_else(|| current_item_id.clone()),
                        sequence_number: event.sequence_number,
                        output_index: event.output_index,
                        content_index: event.content_index,
                    };
                    if tx_event.send(Ok(ev)).await.is_err() {
                        return;
                    }
                }
            }
            "response.created" => {
                if event.response.is_some() {
                    let _ = tx_event.send(Ok(ResponseEvent::Created {})).await;
                }
            }
            "response.failed" => {
                if let Some(resp_val) = event.response {
                    response_error = Some(CodexErr::Stream(
                        "response.failed event received".to_string(),
                        None,
                    ));

                    let error = resp_val.get("error");

                    if let Some(error) = error {
                        match serde_json::from_value::<Error>(error.clone()) {
                            Ok(error) => {
                                let delay = try_parse_retry_after(&error);
                                let message = error.message.unwrap_or_default();
                                response_error = Some(CodexErr::Stream(message, delay));
                            }
                            Err(e) => {
                                debug!("failed to parse ErrorResponse: {e}");
                            }
                        }
                    }
                }
            }
            // Final response completed – includes array of output items & id
            "response.completed" => {
                if let Some(resp_val) = event.response {
                    match serde_json::from_value::<ResponseCompleted>(resp_val) {
                        Ok(r) => {
                            response_completed = Some(r);
                        }
                        Err(e) => {
                            debug!("failed to parse ResponseCompleted: {e}");
                            continue;
                        }
                    };
                };
            }
            "response.content_part.done"
            | "response.function_call_arguments.delta"
            | "response.custom_tool_call_input.delta"
            | "response.custom_tool_call_input.done" // also emitted as response.output_item.done
            | "response.in_progress"
            | "response.output_item.added"
            | "response.output_text.done" => {
                if event.kind == "response.output_item.added" {
                    if let Some(item) = event.item.as_ref() {
                        // Detect web_search_call begin and forward a synthetic event upstream.
                        if let Some(ty) = item.get("type").and_then(|v| v.as_str()) {
                            if ty == "web_search_call" {
                                let call_id = item
                                    .get("id")
                                    .and_then(|v| v.as_str())
                                    .unwrap_or("")
                                    .to_string();
                                let ev = ResponseEvent::WebSearchCallBegin { call_id };
                                if tx_event.send(Ok(ev)).await.is_err() {
                                    return;
                                }
                            }
                        }
                    }
                }
            }
            "response.reasoning_summary_part.added" => {
                // Boundary between reasoning summary sections (e.g., titles).
                let event = ResponseEvent::ReasoningSummaryPartAdded;
                if tx_event.send(Ok(event)).await.is_err() {
                    return;
                }
            }
            "response.reasoning_summary_text.done" => {}
            _ => {}
        }
    }
}

/// used in tests to stream from a text SSE file
async fn stream_from_fixture(
    path: impl AsRef<Path>,
    provider: ModelProviderInfo,
) -> Result<ResponseStream> {
    let (tx_event, rx_event) = mpsc::channel::<Result<ResponseEvent>>(1600);
    let f = std::fs::File::open(path.as_ref())?;
    let lines = std::io::BufReader::new(f).lines();

    // insert \n\n after each line for proper SSE parsing
    let mut content = String::new();
    for line in lines {
        content.push_str(&line?);
        content.push_str("\n\n");
    }

    let rdr = std::io::Cursor::new(content);
    let stream = ReaderStream::new(rdr).map_err(CodexErr::Io);
    // Create a dummy debug logger for testing
    let debug_logger = Arc::new(Mutex::new(DebugLogger::new(false).unwrap()));
    tokio::spawn(process_sse(
        stream,
        tx_event,
        provider.stream_idle_timeout(),
        debug_logger,
        String::new(), // Empty request_id for test fixture
    ));
    Ok(ResponseStream { rx_event })
}

// Note: legacy helpers for parsing Retry-After headers and rate-limit messages
// were removed during merge cleanup. If needed in the future, pick them from
// upstream and integrate with our error handling path.

#[cfg(test)]
mod tests {
    use super::*;
    use serde_json::json;
    use tokio::sync::mpsc;
    use tokio_test::io::Builder as IoBuilder;
    use tokio_util::io::ReaderStream;

    // ────────────────────────────
    // Helpers
    // ────────────────────────────

    /// Runs the SSE parser on pre-chunked byte slices and returns every event
    /// (including any final `Err` from a stream-closure check).
    async fn collect_events(
        chunks: &[&[u8]],
        provider: ModelProviderInfo,
    ) -> Vec<Result<ResponseEvent>> {
        let mut builder = IoBuilder::new();
        for chunk in chunks {
            builder.read(chunk);
        }

        let reader = builder.build();
        let stream = ReaderStream::new(reader).map_err(CodexErr::Io);
        let (tx, mut rx) = mpsc::channel::<Result<ResponseEvent>>(16);
        let debug_logger = Arc::new(Mutex::new(DebugLogger::new(false).unwrap()));
        tokio::spawn(process_sse(
            stream,
            tx,
            provider.stream_idle_timeout(),
            debug_logger,
            String::new(),
        ));

        let mut events = Vec::new();
        while let Some(ev) = rx.recv().await {
            events.push(ev);
        }
        events
    }

    /// Builds an in-memory SSE stream from JSON fixtures and returns only the
    /// successfully parsed events (panics on internal channel errors).
    async fn run_sse(
        events: Vec<serde_json::Value>,
        provider: ModelProviderInfo,
    ) -> Vec<ResponseEvent> {
        let mut body = String::new();
        for e in events {
            let kind = e
                .get("type")
                .and_then(|v| v.as_str())
                .expect("fixture event missing type");
            if e.as_object().map(|o| o.len() == 1).unwrap_or(false) {
                body.push_str(&format!("event: {kind}\n\n"));
            } else {
                body.push_str(&format!("event: {kind}\ndata: {e}\n\n"));
            }
        }

        let (tx, mut rx) = mpsc::channel::<Result<ResponseEvent>>(8);
        let stream = ReaderStream::new(std::io::Cursor::new(body)).map_err(CodexErr::Io);
        let debug_logger = Arc::new(Mutex::new(DebugLogger::new(false).unwrap()));
        tokio::spawn(process_sse(
            stream,
            tx,
            provider.stream_idle_timeout(),
            debug_logger,
            String::new(),
        ));

        let mut out = Vec::new();
        while let Some(ev) = rx.recv().await {
            out.push(ev.expect("channel closed"));
        }
        out
    }

    // ────────────────────────────
    // Tests from `implement-test-for-responses-api-sse-parser`
    // ────────────────────────────

    #[tokio::test]
    async fn parses_items_and_completed() {
        let item1 = json!({
            "type": "response.output_item.done",
            "item": {
                "type": "message",
                "role": "assistant",
                "content": [{"type": "output_text", "text": "Hello"}]
            }
        })
        .to_string();

        let item2 = json!({
            "type": "response.output_item.done",
            "item": {
                "type": "message",
                "role": "assistant",
                "content": [{"type": "output_text", "text": "World"}]
            }
        })
        .to_string();

        let completed = json!({
            "type": "response.completed",
            "response": { "id": "resp1" }
        })
        .to_string();

        let sse1 = format!("event: response.output_item.done\ndata: {item1}\n\n");
        let sse2 = format!("event: response.output_item.done\ndata: {item2}\n\n");
        let sse3 = format!("event: response.completed\ndata: {completed}\n\n");

        let provider = ModelProviderInfo {
            name: "test".to_string(),
            base_url: Some("https://test.com".to_string()),
            env_key: Some("TEST_API_KEY".to_string()),
            env_key_instructions: None,
            wire_api: WireApi::Responses,
            query_params: None,
            http_headers: None,
            env_http_headers: None,
            request_max_retries: Some(0),
            stream_max_retries: Some(0),
            stream_idle_timeout_ms: Some(1000),
            requires_openai_auth: false,
        };

        let events = collect_events(
            &[sse1.as_bytes(), sse2.as_bytes(), sse3.as_bytes()],
            provider,
        )
        .await;

        assert_eq!(events.len(), 3);

        matches!(
            &events[0],
            Ok(ResponseEvent::OutputItemDone(ResponseItem::Message { role, .. }))
                if role == "assistant"
        );

        matches!(
            &events[1],
            Ok(ResponseEvent::OutputItemDone(ResponseItem::Message { role, .. }))
                if role == "assistant"
        );

        match &events[2] {
            Ok(ResponseEvent::Completed {
                response_id,
                token_usage,
            }) => {
                assert_eq!(response_id, "resp1");
                assert!(token_usage.is_none());
            }
            other => panic!("unexpected third event: {other:?}"),
        }
    }

    #[tokio::test]
    async fn error_when_missing_completed() {
        let item1 = json!({
            "type": "response.output_item.done",
            "item": {
                "type": "message",
                "role": "assistant",
                "content": [{"type": "output_text", "text": "Hello"}]
            }
        })
        .to_string();

        let sse1 = format!("event: response.output_item.done\ndata: {item1}\n\n");
        let provider = ModelProviderInfo {
            name: "test".to_string(),
            base_url: Some("https://test.com".to_string()),
            env_key: Some("TEST_API_KEY".to_string()),
            env_key_instructions: None,
            wire_api: WireApi::Responses,
            query_params: None,
            http_headers: None,
            env_http_headers: None,
            request_max_retries: Some(0),
            stream_max_retries: Some(0),
            stream_idle_timeout_ms: Some(1000),
            requires_openai_auth: false,
        };

        let events = collect_events(&[sse1.as_bytes()], provider).await;

        assert_eq!(events.len(), 2);

        matches!(events[0], Ok(ResponseEvent::OutputItemDone(_)));

        match &events[1] {
            Err(CodexErr::Stream(msg, _)) => {
                assert_eq!(msg, "stream closed before response.completed")
            }
            other => panic!("unexpected second event: {other:?}"),
        }
    }

    #[tokio::test]
    async fn error_when_error_event() {
        let raw_error = r#"{"type":"response.failed","sequence_number":3,"response":{"id":"resp_689bcf18d7f08194bf3440ba62fe05d803fee0cdac429894","object":"response","created_at":1755041560,"status":"failed","background":false,"error":{"code":"rate_limit_exceeded","message":"Rate limit reached for gpt-5 in organization org-AAA on tokens per min (TPM): Limit 30000, Used 22999, Requested 12528. Please try again in 11.054s. Visit https://platform.openai.com/account/rate-limits to learn more."}, "usage":null,"user":null,"metadata":{}}}"#;

        let sse1 = format!("event: response.failed\ndata: {raw_error}\n\n");
        let provider = ModelProviderInfo {
            name: "test".to_string(),
            base_url: Some("https://test.com".to_string()),
            env_key: Some("TEST_API_KEY".to_string()),
            env_key_instructions: None,
            wire_api: WireApi::Responses,
            query_params: None,
            http_headers: None,
            env_http_headers: None,
            request_max_retries: Some(0),
            stream_max_retries: Some(0),
            stream_idle_timeout_ms: Some(1000),
            requires_openai_auth: false,
        };

        let events = collect_events(&[sse1.as_bytes()], provider).await;

        assert_eq!(events.len(), 1);

        match &events[0] {
            Err(CodexErr::Stream(msg, delay)) => {
                assert_eq!(
                    msg,
                    "Rate limit reached for gpt-5 in organization org-AAA on tokens per min (TPM): Limit 30000, Used 22999, Requested 12528. Please try again in 11.054s. Visit https://platform.openai.com/account/rate-limits to learn more."
                );
                assert_eq!(*delay, Some(Duration::from_secs_f64(11.054)));
            }
            other => panic!("unexpected second event: {other:?}"),
        }
    }

    // ────────────────────────────
    // Table-driven test from `main`
    // ────────────────────────────

    /// Verifies that the adapter produces the right `ResponseEvent` for a
    /// variety of incoming `type` values.
    #[tokio::test]
    async fn table_driven_event_kinds() {
        struct TestCase {
            name: &'static str,
            event: serde_json::Value,
            expect_first: fn(&ResponseEvent) -> bool,
            expected_len: usize,
        }

        fn is_created(ev: &ResponseEvent) -> bool {
            matches!(ev, ResponseEvent::Created)
        }
        fn is_output(ev: &ResponseEvent) -> bool {
            matches!(ev, ResponseEvent::OutputItemDone(_))
        }
        fn is_completed(ev: &ResponseEvent) -> bool {
            matches!(ev, ResponseEvent::Completed { .. })
        }

        let completed = json!({
            "type": "response.completed",
            "response": {
                "id": "c",
                "usage": {
                    "input_tokens": 0,
                    "input_tokens_details": null,
                    "output_tokens": 0,
                    "output_tokens_details": null,
                    "total_tokens": 0
                },
                "output": []
            }
        });

        let cases = vec![
            TestCase {
                name: "created",
                event: json!({"type": "response.created", "response": {}}),
                expect_first: is_created,
                expected_len: 2,
            },
            TestCase {
                name: "output_item.done",
                event: json!({
                    "type": "response.output_item.done",
                    "item": {
                        "type": "message",
                        "role": "assistant",
                        "content": [
                            {"type": "output_text", "text": "hi"}
                        ]
                    }
                }),
                expect_first: is_output,
                expected_len: 2,
            },
            TestCase {
                name: "unknown",
                event: json!({"type": "response.new_tool_event"}),
                expect_first: is_completed,
                expected_len: 1,
            },
        ];

        for case in cases {
            let mut evs = vec![case.event];
            evs.push(completed.clone());

            let provider = ModelProviderInfo {
                name: "test".to_string(),
                base_url: Some("https://test.com".to_string()),
                env_key: Some("TEST_API_KEY".to_string()),
                env_key_instructions: None,
                wire_api: WireApi::Responses,
                query_params: None,
                http_headers: None,
                env_http_headers: None,
                request_max_retries: Some(0),
                stream_max_retries: Some(0),
                stream_idle_timeout_ms: Some(1000),
                requires_openai_auth: false,
            };

            let out = run_sse(evs, provider).await;
            assert_eq!(out.len(), case.expected_len, "case {}", case.name);
            assert!(
                (case.expect_first)(&out[0]),
                "first event mismatch in case {}",
                case.name
            );
        }
    }

    #[test]
    fn test_try_parse_retry_after() {
        let err = Error {
            r#type: None,
            message: Some("Rate limit reached for gpt-5 in organization org- on tokens per min (TPM): Limit 1, Used 1, Requested 19304. Please try again in 28ms. Visit https://platform.openai.com/account/rate-limits to learn more.".to_string()),
            code: Some("rate_limit_exceeded".to_string()),
            plan_type: None,
            resets_in_seconds: None
        };

        let delay = try_parse_retry_after(&err);
        assert_eq!(delay, Some(Duration::from_millis(28)));
    }

    #[test]
    fn test_try_parse_retry_after_no_delay() {
        let err = Error {
            r#type: None,
            message: Some("Rate limit reached for gpt-5 in organization <ORG> on tokens per min (TPM): Limit 30000, Used 6899, Requested 24050. Please try again in 1.898s. Visit https://platform.openai.com/account/rate-limits to learn more.".to_string()),
            code: Some("rate_limit_exceeded".to_string()),
            plan_type: None,
            resets_in_seconds: None
        };
        let delay = try_parse_retry_after(&err);
        assert_eq!(delay, Some(Duration::from_secs_f64(1.898)));
    }
}<|MERGE_RESOLUTION|>--- conflicted
+++ resolved
@@ -45,11 +45,7 @@
 use crate::model_provider_info::ModelProviderInfo;
 use crate::model_provider_info::WireApi;
 use crate::openai_tools::create_tools_json_for_responses_api;
-<<<<<<< HEAD
-use codex_protocol::protocol::RateLimitSnapshotEvent;
-=======
-use crate::protocol::RateLimitSnapshot;
->>>>>>> 8227a5ba
+use crate::protocol::RateLimitSnapshotEvent;
 use crate::protocol::TokenUsage;
 use crate::util::backoff;
 use std::sync::Arc;
@@ -446,12 +442,7 @@
                     }
 
                     if status == StatusCode::TOO_MANY_REQUESTS {
-<<<<<<< HEAD
                         let body = serde_json::from_str::<ErrorResponse>(&body_text).ok();
-=======
-                        let rate_limit_snapshot = parse_rate_limit_snapshot(res.headers());
-                        let body = res.json::<ErrorResponse>().await.ok();
->>>>>>> 8227a5ba
                         if let Some(ErrorResponse { error }) = body {
                             if error.r#type.as_deref() == Some("usage_limit_reached") {
                                 // Prefer the plan_type provided in the error message if present
@@ -464,7 +455,6 @@
                                 return Err(CodexErr::UsageLimitReached(UsageLimitReachedError {
                                     plan_type,
                                     resets_in_seconds,
-                                    rate_limits: rate_limit_snapshot,
                                 }));
                             } else if error.r#type.as_deref() == Some("usage_not_included") {
                                 return Err(CodexErr::UsageNotIncluded);
@@ -671,7 +661,7 @@
     }
 }
 
-fn parse_rate_limit_snapshot(headers: &HeaderMap) -> Option<RateLimitSnapshot> {
+fn parse_rate_limit_snapshot(headers: &HeaderMap) -> Option<RateLimitSnapshotEvent> {
     let primary_used_percent = parse_header_f64(headers, "x-codex-primary-used-percent")?;
     let secondary_used_percent = parse_header_f64(headers, "x-codex-secondary-used-percent")?;
     let primary_to_secondary_ratio_percent =
@@ -679,7 +669,7 @@
     let primary_window_minutes = parse_header_u64(headers, "x-codex-primary-window-minutes")?;
     let secondary_window_minutes = parse_header_u64(headers, "x-codex-secondary-window-minutes")?;
 
-    Some(RateLimitSnapshot {
+    Some(RateLimitSnapshotEvent {
         primary_used_percent,
         secondary_used_percent,
         primary_to_secondary_ratio_percent,
