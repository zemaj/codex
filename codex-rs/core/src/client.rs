use std::io::BufRead;
use std::path::Path;
// use std::sync::OnceLock;
use std::time::Duration;

use crate::AuthManager;
use bytes::Bytes;
use codex_protocol::mcp_protocol::AuthMode;
use codex_protocol::models::ResponseItem;
use eventsource_stream::Eventsource;
use futures::prelude::*;
// use regex_lite::Regex;
use reqwest::StatusCode;
use reqwest::header::HeaderMap;
use serde::Deserialize;
use serde::Serialize;
use serde_json::Value;
use tokio::sync::mpsc;
use tokio::time::timeout;
use tokio_util::io::ReaderStream;
use tracing::debug;
use tracing::trace;
use tracing::warn;
use uuid::Uuid;

use crate::chat_completions::AggregateStreamExt;
use crate::chat_completions::stream_chat_completions;
use crate::client_common::Prompt;
use crate::client_common::ResponseEvent;
use crate::client_common::ResponseStream;
use crate::client_common::ResponsesApiRequest;
use crate::client_common::create_reasoning_param_for_request;
use crate::config::Config;
use crate::openai_model_info::get_model_info;
use crate::config_types::ReasoningEffort as ReasoningEffortConfig;
use crate::config_types::ReasoningSummary as ReasoningSummaryConfig;
use crate::config_types::TextVerbosity as TextVerbosityConfig;
use crate::debug_logger::DebugLogger;
use crate::default_client::create_client;
use crate::error::CodexErr;
use crate::error::Result;
use crate::error::UsageLimitReachedError;
use crate::flags::CODEX_RS_SSE_FIXTURE;
use crate::model_family::ModelFamily;
use crate::model_provider_info::ModelProviderInfo;
use crate::model_provider_info::WireApi;
use crate::openai_tools::create_tools_json_for_responses_api;
use crate::protocol::RateLimitSnapshotEvent;
use crate::protocol::TokenUsage;
use crate::util::backoff;
use std::sync::Arc;
use std::sync::Mutex;

#[derive(Debug, Deserialize)]
struct ErrorResponse {
    error: Error,
}

#[derive(Debug, Deserialize)]
struct Error {
    r#type: Option<String>,
    #[allow(dead_code)]
    code: Option<String>,
    message: Option<String>,

    // Optional fields available on "usage_limit_reached" and "usage_not_included" errors
    plan_type: Option<String>,
    resets_in_seconds: Option<u64>,
}

fn try_parse_retry_after(err: &Error) -> Option<std::time::Duration> {
    err.resets_in_seconds.map(std::time::Duration::from_secs)
}

#[derive(Debug, Clone)]
pub struct ModelClient {
    config: Arc<Config>,
    auth_manager: Option<Arc<AuthManager>>,
    client: reqwest::Client,
    provider: ModelProviderInfo,
    session_id: Uuid,
    effort: ReasoningEffortConfig,
    summary: ReasoningSummaryConfig,
    verbosity: TextVerbosityConfig,
    debug_logger: Arc<Mutex<DebugLogger>>,
}

impl ModelClient {
    pub fn new(
        config: Arc<Config>,
        auth_manager: Option<Arc<AuthManager>>,
        provider: ModelProviderInfo,
        effort: ReasoningEffortConfig,
        summary: ReasoningSummaryConfig,
        verbosity: TextVerbosityConfig,
        session_id: Uuid,
        debug_logger: Arc<Mutex<DebugLogger>>,
    ) -> Self {
        let client = create_client(&config.responses_originator_header);

        Self {
            config,
            auth_manager,
            client,
            provider,
            session_id,
            effort,
            summary,
            verbosity,
            debug_logger,
        }
    }

    /// Get the reasoning effort configuration
    pub fn get_reasoning_effort(&self) -> ReasoningEffortConfig {
        self.effort
    }

    /// Get the reasoning summary configuration
    pub fn get_reasoning_summary(&self) -> ReasoningSummaryConfig {
        self.summary
    }

    /// Get the text verbosity configuration
    #[allow(dead_code)]
    pub fn get_text_verbosity(&self) -> TextVerbosityConfig {
        self.verbosity
    }

    pub fn get_auto_compact_token_limit(&self) -> Option<i64> {
        self.config.model_auto_compact_token_limit.or_else(|| {
            get_model_info(&self.config.model_family).and_then(|info| info.auto_compact_token_limit)
        })
    }

    /// Dispatches to either the Responses or Chat implementation depending on
    /// the provider config.  Public callers always invoke `stream()` – the
    /// specialised helpers are private to avoid accidental misuse.
    pub async fn stream(&self, prompt: &Prompt) -> Result<ResponseStream> {
        match self.provider.wire_api {
            WireApi::Responses => self.stream_responses(prompt).await,
            WireApi::Chat => {
                let effective_family = prompt
                    .model_family_override
                    .as_ref()
                    .unwrap_or(&self.config.model_family);
                let model_slug = prompt
                    .model_override
                    .as_deref()
                    .unwrap_or(self.config.model.as_str());
                // Create the raw streaming connection first.
                let response_stream = stream_chat_completions(
                    prompt,
                    effective_family,
                    model_slug,
                    &self.client,
                    &self.provider,
                    &self.debug_logger,
                )
                .await?;

                // Wrap it with the aggregation adapter so callers see *only*
                // the final assistant message per turn (matching the
                // behaviour of the Responses API).
                let mut aggregated = if self.config.show_raw_agent_reasoning {
                    crate::chat_completions::AggregatedChatStream::streaming_mode(response_stream)
                } else {
                    response_stream.aggregate()
                };

                // Bridge the aggregated stream back into a standard
                // `ResponseStream` by forwarding events through a channel.
                let (tx, rx) = mpsc::channel::<Result<ResponseEvent>>(16);

                tokio::spawn(async move {
                    use futures::StreamExt;
                    while let Some(ev) = aggregated.next().await {
                        // Exit early if receiver hung up.
                        if tx.send(ev).await.is_err() {
                            break;
                        }
                    }
                });

                Ok(ResponseStream { rx_event: rx })
            }
        }
    }

    /// Implementation for the OpenAI *Responses* experimental API.
    async fn stream_responses(&self, prompt: &Prompt) -> Result<ResponseStream> {
        if let Some(path) = &*CODEX_RS_SSE_FIXTURE {
            // short circuit for tests
            warn!(path, "Streaming from fixture");
            return stream_from_fixture(path, self.provider.clone()).await;
        }

        let auth_manager = self.auth_manager.clone();

        let auth_mode = auth_manager
            .as_ref()
            .and_then(|m| m.auth())
            .as_ref()
            .map(|a| a.mode);

        // Use non-stored turns on all paths for stability.
        let store = false;

        let full_instructions = prompt.get_full_instructions(&self.config.model_family);
        let tools_json = create_tools_json_for_responses_api(&prompt.tools)?;

        let reasoning = create_reasoning_param_for_request(
            &self.config.model_family,
            Some(self.effort),
            self.summary,
        );

        // Request encrypted COT if we are not storing responses,
        // otherwise reasoning items will be referenced by ID
        let include: Vec<String> = if !store && reasoning.is_some() {
            vec!["reasoning.encrypted_content".to_string()]
        } else {
            vec![]
        };

        let input_with_instructions = prompt.get_formatted_input();

<<<<<<< HEAD
        // Create text parameter with verbosity and optional format.
        // Historically not supported with ChatGPT auth, but allow it when a
        // caller explicitly requests a `text.format` (side-channel usage).
        let want_format = prompt.text_format.as_ref();
        let text = if auth_mode == Some(AuthMode::ChatGPT) && want_format.is_none() {
            None
        } else {
            Some(crate::client_common::Text {
                verbosity: self.verbosity.into(),
                format: prompt.text_format.clone(),
            })
=======
        let verbosity = match &self.config.model_family.family {
            family if family == "gpt-5" => self.config.model_verbosity,
            _ => {
                if self.config.model_verbosity.is_some() {
                    warn!(
                        "model_verbosity is set but ignored for non-gpt-5 model family: {}",
                        self.config.model_family.family
                    );
                }

                None
            }
>>>>>>> e8574263
        };

        // Only include `text.verbosity` for GPT-5 family models
        let text = create_text_param_for_request(verbosity, &prompt.output_schema);

        // In general, we want to explicitly send `store: false` when using the Responses API,
        // but in practice, the Azure Responses API rejects `store: false`:
        //
        // - If store = false and id is sent an error is thrown that ID is not found
        // - If store = false and id is not sent an error is thrown that ID is required
        //
        // For Azure, we send `store: true` and preserve reasoning item IDs.
        let azure_workaround = self.provider.is_azure_responses_endpoint();

        let model_slug = prompt
            .model_override
            .as_deref()
            .unwrap_or(self.config.model.as_str());

        let payload = ResponsesApiRequest {
            model: &self.config.model,
            instructions: &full_instructions,
            input: &input_with_instructions,
            tools: &tools_json,
            tool_choice: "auto",
            parallel_tool_calls: true,
            reasoning,
            text,
            store: azure_workaround,
            stream: true,
            include,
            // Use a stable per-process cache key (session id). With store=false this is inert.
            prompt_cache_key: Some(self.session_id.to_string()),
        };

        let mut payload_json = serde_json::to_value(&payload)?;
        if let Some(model_value) = payload_json.get_mut("model") {
            *model_value = serde_json::Value::String(model_slug.to_string());
        }
        if azure_workaround {
            attach_item_ids(&mut payload_json, &input_with_instructions);
        }
        let payload_body = serde_json::to_string(&payload_json)?;

        let mut attempt = 0;
        let max_retries = self.provider.request_max_retries();

        // Compute endpoint with the latest available auth (may be None at this point).
        let endpoint = self
            .provider
            .get_full_url(&auth_manager.as_ref().and_then(|m| m.auth()));
        trace!(
            "POST to {}: {}",
            endpoint,
            serde_json::to_string(&payload_json)?
        );

        // Start logging the request and get a request_id to track the response
        let request_id = if let Ok(logger) = self.debug_logger.lock() {
            logger
                .start_request_log(&endpoint, &payload_json)
                .unwrap_or_default()
        } else {
            String::new()
        };

        loop {
            attempt += 1;

            // Always fetch the latest auth in case a prior attempt refreshed the token.
            let auth = auth_manager.as_ref().and_then(|m| m.auth());

            trace!(
                "POST to {}: {}",
                self.provider.get_full_url(&auth),
                payload_body.as_str()
            );

            let mut req_builder = self
                .provider
                .create_request_builder(&self.client, &auth)
                .await?;

            req_builder = req_builder
                .header("OpenAI-Beta", "responses=v1")
                .header(reqwest::header::ACCEPT, "text/event-stream")
                .json(&payload_json);

            // Avoid unstable `let` chains: expand into nested conditionals.
            if let Some(auth) = auth.as_ref() {
                if auth.mode == AuthMode::ChatGPT {
                    if let Some(account_id) = auth.get_account_id() {
                        req_builder = req_builder.header("chatgpt-account-id", account_id);
                    }
                }
            }

            let res = req_builder.send().await;
            if let Ok(resp) = &res {
                trace!(
                    "Response status: {}, request-id: {}",
                    resp.status(),
                    resp.headers()
                        .get("x-request-id")
                        .map(|v| v.to_str().unwrap_or_default())
                        .unwrap_or_default()
                );
            }

            match res {
                Ok(resp) if resp.status().is_success() => {
                    // Log successful response initiation
                    if let Ok(logger) = self.debug_logger.lock() {
                        let _ = logger.append_response_event(
                            &request_id,
                            "stream_initiated",
                            &serde_json::json!({
                                "status": "success",
                                "status_code": resp.status().as_u16(),
                                "x_request_id": resp.headers()
                                    .get("x-request-id")
                                    .and_then(|v| v.to_str().ok())
                                    .unwrap_or_default()
                            }),
                        );
                    }
                    let (tx_event, rx_event) = mpsc::channel::<Result<ResponseEvent>>(1600);

                    if let Some(snapshot) = parse_rate_limit_snapshot(resp.headers()) {
                        debug!(
                            "rate limit headers:\n{}",
                            format_rate_limit_headers(resp.headers())
                        );

                        if tx_event
                            .send(Ok(ResponseEvent::RateLimits(snapshot)))
                            .await
                            .is_err()
                        {
                            debug!("receiver dropped rate limit snapshot event");
                        }
                    }

                    // spawn task to process SSE
                    let stream = resp.bytes_stream().map_err(CodexErr::Reqwest);
                    let debug_logger = Arc::clone(&self.debug_logger);
                    let request_id_clone = request_id.clone();
                    tokio::spawn(process_sse(
                        stream,
                        tx_event,
                        self.provider.stream_idle_timeout(),
                        debug_logger,
                        request_id_clone,
                    ));

                    return Ok(ResponseStream { rx_event });
                }
                Ok(res) => {
                    let status = res.status();
                    // Capture x-request-id up-front in case we consume the response body later.
                    let x_request_id = res
                        .headers()
                        .get("x-request-id")
                        .and_then(|v| v.to_str().ok())
                        .map(|s| s.to_string());

                    // Pull out Retry‑After header if present.
                    let retry_after_secs = res
                        .headers()
                        .get(reqwest::header::RETRY_AFTER)
                        .and_then(|v| v.to_str().ok())
                        .and_then(|s| s.parse::<u64>().ok());

                    if status == StatusCode::UNAUTHORIZED {
                        if let Some(a) = auth.as_ref() {
                            let _ = a.refresh_token().await;
                        }
                    }

                    // Read the response body once for diagnostics across error branches.
                    let body_text = res.text().await.unwrap_or_default();

                    // The OpenAI Responses endpoint returns structured JSON bodies even for 4xx/5xx
                    // errors. When we bubble early with only the HTTP status the caller sees an opaque
                    // "unexpected status 400 Bad Request" which makes debugging nearly impossible.
                    // Instead, read (and include) the response text so higher layers and users see the
                    // exact error message (e.g. "Unknown parameter: 'input[0].metadata'"). The body is
                    // small and this branch only runs on error paths so the extra allocation is
                    // negligible.
                    if !(status == StatusCode::TOO_MANY_REQUESTS
                        || status == StatusCode::UNAUTHORIZED
                        || status.is_server_error())
                    {
                        // Log error response
                        if let Ok(logger) = self.debug_logger.lock() {
                            let _ = logger.append_response_event(
                                &request_id,
                                "error",
                                &serde_json::json!({
                                    "status": status.as_u16(),
                                    "body": body_text
                                }),
                            );
                            let _ = logger.end_request_log(&request_id);
                        }
                        return Err(CodexErr::UnexpectedStatus(status, body_text));
                    }

                    if status == StatusCode::TOO_MANY_REQUESTS {
                        let body = serde_json::from_str::<ErrorResponse>(&body_text).ok();
                        if let Some(ErrorResponse { error }) = body {
                            if error.r#type.as_deref() == Some("usage_limit_reached") {
                                // Prefer the plan_type provided in the error message if present
                                // because it's more up to date than the one encoded in the auth
                                // token.
                                let plan_type = error
                                    .plan_type
                                    .or_else(|| auth.and_then(|a| a.get_plan_type()));
                                let resets_in_seconds = error.resets_in_seconds;
                                return Err(CodexErr::UsageLimitReached(UsageLimitReachedError {
                                    plan_type,
                                    resets_in_seconds,
                                }));
                            } else if error.r#type.as_deref() == Some("usage_not_included") {
                                return Err(CodexErr::UsageNotIncluded);
                            }
                        }
                    }

                    if attempt > max_retries {
                        // On final attempt, surface rich diagnostics for server errors.
                        // On final attempt, surface rich diagnostics for server errors.
                        if status.is_server_error() {
                            let (message, body_excerpt) =
                                match serde_json::from_str::<ErrorResponse>(&body_text) {
                                    Ok(ErrorResponse { error }) => {
                                        let msg = error
                                            .message
                                            .unwrap_or_else(|| "server error".to_string());
                                        (msg, None)
                                    }
                                    Err(_) => {
                                        let mut excerpt = body_text;
                                        const MAX: usize = 600;
                                        if excerpt.len() > MAX {
                                            excerpt.truncate(MAX);
                                        }
                                        (
                                            "server error".to_string(),
                                            if excerpt.is_empty() {
                                                None
                                            } else {
                                                Some(excerpt)
                                            },
                                        )
                                    }
                                };

                            // Build a single-line, actionable message for the UI and logs.
                            let mut msg = format!("server error {status}: {message}");
                            if let Some(id) = &x_request_id {
                                msg.push_str(&format!(" (request-id: {id})"));
                            }
                            if let Some(excerpt) = &body_excerpt {
                                msg.push_str(&format!(" | body: {excerpt}"));
                            }

                            // Log detailed context to the debug logger and close the request log.
                            if let Ok(logger) = self.debug_logger.lock() {
                                let _ = logger.append_response_event(
                                    &request_id,
                                    "server_error_on_retry_limit",
                                    &serde_json::json!({
                                        "status": status.as_u16(),
                                        "x_request_id": x_request_id,
                                        "message": message,
                                        "body_excerpt": body_excerpt,
                                    }),
                                );
                                let _ = logger.end_request_log(&request_id);
                            }

                            return Err(CodexErr::ServerError(msg));
                        }

                        return Err(CodexErr::RetryLimit(status));
                    }

                    let delay = retry_after_secs
                        .map(|s| Duration::from_millis(s * 1_000))
                        .unwrap_or_else(|| backoff(attempt));
                    tokio::time::sleep(delay).await;
                }
                Err(e) => {
                    if attempt > max_retries {
                        // Log network error
                        if let Ok(logger) = self.debug_logger.lock() {
                            let _ = logger.log_error(&endpoint, &format!("Network error: {}", e));
                        }
                        return Err(e.into());
                    }
                    let delay = backoff(attempt);
                    tokio::time::sleep(delay).await;
                }
            }
        }
    }

    pub fn get_provider(&self) -> ModelProviderInfo {
        self.provider.clone()
    }

    /// Returns the currently configured model slug.
    #[allow(dead_code)]
    pub fn get_model(&self) -> String {
        self.config.model.clone()
    }

    /// Returns the currently configured model family.
    #[allow(dead_code)]
    pub fn get_model_family(&self) -> ModelFamily {
        self.config.model_family.clone()
    }

    #[allow(dead_code)]
    pub fn get_model_context_window(&self) -> Option<u64> {
        self.config.model_context_window
    }

    // duplicate of earlier helpers removed during merge cleanup

    #[allow(dead_code)]
    pub fn get_auth_manager(&self) -> Option<Arc<AuthManager>> {
        self.auth_manager.clone()
    }
}

#[derive(Debug, Deserialize, Serialize)]
struct SseEvent {
    #[serde(rename = "type")]
    kind: String,
    response: Option<Value>,
    item: Option<Value>,
    delta: Option<String>,
    // Present on delta events from the Responses API; used to correlate
    // streaming chunks with the final OutputItemDone.
    item_id: Option<String>,
    // Optional ordering metadata from the Responses API; used to filter
    // duplicates and out‑of‑order reasoning deltas.
    sequence_number: Option<u64>,
    output_index: Option<u32>,
    content_index: Option<u32>,
    summary_index: Option<u32>,
}

#[derive(Debug, Deserialize)]
struct ResponseCompleted {
    id: String,
    usage: Option<ResponseCompletedUsage>,
}

#[derive(Debug, Deserialize)]
struct ResponseCompletedUsage {
    input_tokens: u64,
    input_tokens_details: Option<ResponseCompletedInputTokensDetails>,
    output_tokens: u64,
    output_tokens_details: Option<ResponseCompletedOutputTokensDetails>,
    total_tokens: u64,
}

impl From<ResponseCompletedUsage> for TokenUsage {
    fn from(val: ResponseCompletedUsage) -> Self {
        TokenUsage {
            input_tokens: val.input_tokens,
            cached_input_tokens: val
                .input_tokens_details
                .map(|d| d.cached_tokens)
                .unwrap_or(0),
            output_tokens: val.output_tokens,
            reasoning_output_tokens: val
                .output_tokens_details
                .map(|d| d.reasoning_tokens)
                .unwrap_or(0),
            total_tokens: val.total_tokens,
        }
    }
}

#[derive(Debug, Deserialize)]
struct ResponseCompletedInputTokensDetails {
    cached_tokens: u64,
}

#[derive(Debug, Deserialize)]
struct ResponseCompletedOutputTokensDetails {
    reasoning_tokens: u64,
}

fn attach_item_ids(payload_json: &mut Value, original_items: &[ResponseItem]) {
    let Some(input_value) = payload_json.get_mut("input") else {
        return;
    };
    let serde_json::Value::Array(items) = input_value else {
        return;
    };

    for (value, item) in items.iter_mut().zip(original_items.iter()) {
        if let ResponseItem::Reasoning { id, .. }
        | ResponseItem::Message { id: Some(id), .. }
        | ResponseItem::WebSearchCall { id: Some(id), .. }
        | ResponseItem::FunctionCall { id: Some(id), .. }
        | ResponseItem::LocalShellCall { id: Some(id), .. }
        | ResponseItem::CustomToolCall { id: Some(id), .. } = item
        {
            if id.is_empty() {
                continue;
            }

            if let Some(obj) = value.as_object_mut() {
                obj.insert("id".to_string(), Value::String(id.clone()));
            }
        }
    }
}

fn parse_rate_limit_snapshot(headers: &HeaderMap) -> Option<RateLimitSnapshotEvent> {
    let primary_used_percent = parse_header_f64(headers, "x-codex-primary-used-percent")?;
    let secondary_used_percent = parse_header_f64(headers, "x-codex-secondary-used-percent")?;
    let primary_to_secondary_ratio_percent =
        parse_header_f64(headers, "x-codex-primary-over-secondary-limit-percent")?;
    let primary_window_minutes = parse_header_u64(headers, "x-codex-primary-window-minutes")?;
    let secondary_window_minutes = parse_header_u64(headers, "x-codex-secondary-window-minutes")?;

    Some(RateLimitSnapshotEvent {
        primary_used_percent,
        secondary_used_percent,
        primary_to_secondary_ratio_percent,
        primary_window_minutes,
        secondary_window_minutes,
    })
}

fn format_rate_limit_headers(headers: &HeaderMap) -> String {
    let mut pairs: Vec<String> = headers
        .iter()
        .map(|(name, value)| {
            let value_str = value.to_str().unwrap_or("<invalid>");
            format!("{}: {}", name, value_str)
        })
        .collect();
    pairs.sort();
    pairs.join("\n")
}

fn parse_header_f64(headers: &HeaderMap, name: &str) -> Option<f64> {
    parse_header_str(headers, name)?
        .parse::<f64>()
        .ok()
        .filter(|v| v.is_finite())
}

fn parse_header_u64(headers: &HeaderMap, name: &str) -> Option<u64> {
    parse_header_str(headers, name)?.parse::<u64>().ok()
}

fn parse_header_str<'a>(headers: &'a HeaderMap, name: &str) -> Option<&'a str> {
    headers.get(name)?.to_str().ok()
}

async fn process_sse<S>(
    stream: S,
    tx_event: mpsc::Sender<Result<ResponseEvent>>,
    idle_timeout: Duration,
    debug_logger: Arc<Mutex<DebugLogger>>,
    request_id: String,
) where
    S: Stream<Item = Result<Bytes>> + Unpin,
{
    let mut stream = stream.eventsource();

    // If the stream stays completely silent for an extended period treat it as disconnected.
    // The response id returned from the "complete" message.
    let mut response_completed: Option<ResponseCompleted> = None;
    let mut response_error: Option<CodexErr> = None;
    // Track the current item_id to include with delta events
    let mut current_item_id: Option<String> = None;

    // Monotonic sequence guards to drop duplicate/out‑of‑order deltas.
    // Keys are item_id strings.
    use std::collections::HashMap;
    // Track last sequence_number per (item_id, output_index[, content_index])
    // Default indices to 0 when absent for robustness across providers.
    let mut last_seq_reasoning_summary: HashMap<(String, u32, u32), u64> = HashMap::new();
    let mut last_seq_reasoning_content: HashMap<(String, u32, u32), u64> = HashMap::new();
    // Best-effort duplicate text guard when sequence_number is unavailable.
    let mut last_text_reasoning_summary: HashMap<(String, u32, u32), String> = HashMap::new();
    let mut last_text_reasoning_content: HashMap<(String, u32, u32), String> = HashMap::new();

    loop {
        let sse = match timeout(idle_timeout, stream.next()).await {
            Ok(Some(Ok(sse))) => sse,
            Ok(Some(Err(e))) => {
                debug!("SSE Error: {e:#}");
                let event = CodexErr::Stream(e.to_string(), None);
                let _ = tx_event.send(Err(event)).await;
                return;
            }
            Ok(None) => {
                match response_completed {
                    Some(ResponseCompleted {
                        id: response_id,
                        usage,
                    }) => {
                        let event = ResponseEvent::Completed {
                            response_id,
                            token_usage: usage.map(Into::into),
                        };
                        let _ = tx_event.send(Ok(event)).await;
                    }
                    None => {
                        let _ = tx_event
                            .send(Err(response_error.unwrap_or(CodexErr::Stream(
                                "stream closed before response.completed".into(),
                                None,
                            ))))
                            .await;
                    }
                }
                // Mark the request log as complete
                if let Ok(logger) = debug_logger.lock() {
                    let _ = logger.end_request_log(&request_id);
                }
                return;
            }
            Err(_) => {
                let _ = tx_event
                    .send(Err(CodexErr::Stream(
                        "idle timeout waiting for SSE".into(),
                        None,
                    )))
                    .await;
                return;
            }
        };

        let raw = sse.data.clone();
        trace!("SSE event: {}", raw);

        // Log the raw SSE event data
        if let Ok(logger) = debug_logger.lock() {
            if let Ok(json_value) = serde_json::from_str::<serde_json::Value>(&sse.data) {
                let _ = logger.append_response_event(&request_id, "sse_event", &json_value);
            }
        }

        let event: SseEvent = match serde_json::from_str(&sse.data) {
            Ok(event) => event,
            Err(e) => {
                // Log parse error with data excerpt, and record it in the debug logger as well.
                let mut excerpt = sse.data.clone();
                const MAX: usize = 600;
                if excerpt.len() > MAX {
                    excerpt.truncate(MAX);
                }
                debug!("Failed to parse SSE event: {e}, data: {excerpt}");
                if let Ok(logger) = debug_logger.lock() {
                    let _ = logger.append_response_event(
                        &request_id,
                        "sse_parse_error",
                        &serde_json::json!({
                            "error": e.to_string(),
                            "data_excerpt": excerpt,
                        }),
                    );
                }
                continue;
            }
        };

        match event.kind.as_str() {
            // Individual output item finalised. Forward immediately so the
            // rest of the agent can stream assistant text/functions *live*
            // instead of waiting for the final `response.completed` envelope.
            //
            // IMPORTANT: We used to ignore these events and forward the
            // duplicated `output` array embedded in the `response.completed`
            // payload.  That produced two concrete issues:
            //   1. No real‑time streaming – the user only saw output after the
            //      entire turn had finished, which broke the "typing" UX and
            //      made long‑running turns look stalled.
            //   2. Duplicate `function_call_output` items – both the
            //      individual *and* the completed array were forwarded, which
            //      confused the backend and triggered 400
            //      "previous_response_not_found" errors because the duplicated
            //      IDs did not match the incremental turn chain.
            //
            // The fix is to forward the incremental events *as they come* and
            // drop the duplicated list inside `response.completed`.
            "response.output_item.done" => {
                let Some(item_val) = event.item else { continue };
                // Special-case: web_search_call completion -> synthesize a completion event
                if item_val
                    .get("type")
                    .and_then(|v| v.as_str())
                    .is_some_and(|s| s == "web_search_call")
                {
                    let call_id = item_val
                        .get("id")
                        .and_then(|v| v.as_str())
                        .unwrap_or("")
                        .to_string();
                    let query = item_val
                        .get("action")
                        .and_then(|a| a.get("query"))
                        .and_then(|v| v.as_str())
                        .map(|s| s.to_string());
                    let ev = ResponseEvent::WebSearchCallCompleted { call_id, query };
                    if tx_event.send(Ok(ev)).await.is_err() {
                        return;
                    }
                }
                let Ok(item) = serde_json::from_value::<ResponseItem>(item_val.clone()) else {
                    debug!("failed to parse ResponseItem from output_item.done");
                    continue;
                };

                // Extract item_id if present
                if let Some(id) = item_val.get("id").and_then(|v| v.as_str()) {
                    current_item_id = Some(id.to_string());
                } else {
                    // Check within the parsed item structure
                    match &item {
                        ResponseItem::Message { id, .. }
                        | ResponseItem::FunctionCall { id, .. }
                        | ResponseItem::LocalShellCall { id, .. } => {
                            if let Some(item_id) = id {
                                current_item_id = Some(item_id.clone());
                            }
                        }
                        ResponseItem::Reasoning { id, .. } => {
                            current_item_id = Some(id.clone());
                        }
                        _ => {}
                    }
                }

                let event = ResponseEvent::OutputItemDone { item, sequence_number: event.sequence_number, output_index: event.output_index };
                if tx_event.send(Ok(event)).await.is_err() {
                    return;
                }
            }
            "response.output_text.delta" => {
                if let Some(delta) = event.delta {
                    // Prefer the explicit item_id from the SSE event; fall back to last seen.
                    if let Some(ref id) = event.item_id {
                        current_item_id = Some(id.clone());
                    }
                    tracing::debug!("sse.delta output_text id={:?} len={}", current_item_id, delta.len());
                    let ev = ResponseEvent::OutputTextDelta {
                        delta,
                        item_id: event.item_id.or_else(|| current_item_id.clone()),
                        sequence_number: event.sequence_number,
                        output_index: event.output_index,
                    };
                    if tx_event.send(Ok(ev)).await.is_err() {
                        return;
                    }
                }
            }
            "response.reasoning_summary_text.delta" => {
                if let Some(delta) = event.delta {
                    if let Some(ref id) = event.item_id {
                        current_item_id = Some(id.clone());
                    }
                    // Compose key using item_id + output_index
                    let out_idx: u32 = event.output_index.unwrap_or(0);
                    let sum_idx: u32 = event.summary_index.unwrap_or(0);
                    if let Some(ref id) = current_item_id {
                        // Drop duplicates/out‑of‑order by sequence_number when available
                        if let Some(sn) = event.sequence_number {
                            let last = last_seq_reasoning_summary.entry((id.clone(), out_idx, sum_idx)).or_insert(0);
                            if *last >= sn { continue; }
                            *last = sn;
                        } else {
                            // Best-effort: drop exact duplicate text for same key when seq is missing
                            let key = (id.clone(), out_idx, sum_idx);
                            if last_text_reasoning_summary.get(&key).map_or(false, |prev| prev == &delta) {
                                continue;
                            }
                            last_text_reasoning_summary.insert(key, delta.clone());
                        }
                    }
                    tracing::debug!(
                        "sse.delta reasoning_summary id={:?} out_idx={} sum_idx={} len={} seq={:?}",
                        current_item_id, out_idx, sum_idx,
                        delta.len(),
                        event.sequence_number
                    );
                    let ev = ResponseEvent::ReasoningSummaryDelta {
                        delta,
                        item_id: event.item_id.or_else(|| current_item_id.clone()),
                        sequence_number: event.sequence_number,
                        output_index: event.output_index,
                        summary_index: event.summary_index,
                    };
                    if tx_event.send(Ok(ev)).await.is_err() {
                        return;
                    }
                }
            }
            "response.reasoning_text.delta" => {
                if let Some(delta) = event.delta {
                    if let Some(ref id) = event.item_id {
                        current_item_id = Some(id.clone());
                    }
                    // Compose key using item_id + output_index + content_index
                    let out_idx: u32 = event.output_index.unwrap_or(0);
                    let content_idx: u32 = event.content_index.unwrap_or(0);
                    if let Some(ref id) = current_item_id {
                        // Drop duplicates/out‑of‑order by sequence_number when available
                        if let Some(sn) = event.sequence_number {
                            let last = last_seq_reasoning_content.entry((id.clone(), out_idx, content_idx)).or_insert(0);
                            if *last >= sn { continue; }
                            *last = sn;
                        } else {
                            // Best-effort: drop exact duplicate text for same key when seq is missing
                            let key = (id.clone(), out_idx, content_idx);
                            if last_text_reasoning_content.get(&key).map_or(false, |prev| prev == &delta) {
                                continue;
                            }
                            last_text_reasoning_content.insert(key, delta.clone());
                        }
                    }
                    tracing::debug!(
                        "sse.delta reasoning_content id={:?} out_idx={} content_idx={} len={} seq={:?}",
                        current_item_id, out_idx, content_idx,
                        delta.len(),
                        event.sequence_number
                    );
                    let ev = ResponseEvent::ReasoningContentDelta {
                        delta,
                        item_id: event.item_id.or_else(|| current_item_id.clone()),
                        sequence_number: event.sequence_number,
                        output_index: event.output_index,
                        content_index: event.content_index,
                    };
                    if tx_event.send(Ok(ev)).await.is_err() {
                        return;
                    }
                }
            }
            "response.created" => {
                if event.response.is_some() {
                    let _ = tx_event.send(Ok(ResponseEvent::Created {})).await;
                }
            }
            "response.failed" => {
                if let Some(resp_val) = event.response {
                    response_error = Some(CodexErr::Stream(
                        "response.failed event received".to_string(),
                        None,
                    ));

                    let error = resp_val.get("error");

                    if let Some(error) = error {
                        match serde_json::from_value::<Error>(error.clone()) {
                            Ok(error) => {
                                let delay = try_parse_retry_after(&error);
                                let message = error.message.unwrap_or_default();
                                response_error = Some(CodexErr::Stream(message, delay));
                            }
                            Err(e) => {
                                debug!("failed to parse ErrorResponse: {e}");
                            }
                        }
                    }
                }
            }
            // Final response completed – includes array of output items & id
            "response.completed" => {
                if let Some(resp_val) = event.response {
                    match serde_json::from_value::<ResponseCompleted>(resp_val) {
                        Ok(r) => {
                            response_completed = Some(r);
                        }
                        Err(e) => {
                            debug!("failed to parse ResponseCompleted: {e}");
                            continue;
                        }
                    };
                };
            }
            "response.content_part.done"
            | "response.function_call_arguments.delta"
            | "response.custom_tool_call_input.delta"
            | "response.custom_tool_call_input.done" // also emitted as response.output_item.done
            | "response.in_progress"
            | "response.output_item.added"
            | "response.output_text.done" => {
                if event.kind == "response.output_item.added" {
                    if let Some(item) = event.item.as_ref() {
                        // Detect web_search_call begin and forward a synthetic event upstream.
                        if let Some(ty) = item.get("type").and_then(|v| v.as_str()) {
                            if ty == "web_search_call" {
                                let call_id = item
                                    .get("id")
                                    .and_then(|v| v.as_str())
                                    .unwrap_or("")
                                    .to_string();
                                let ev = ResponseEvent::WebSearchCallBegin { call_id };
                                if tx_event.send(Ok(ev)).await.is_err() {
                                    return;
                                }
                            }
                        }
                    }
                }
            }
            "response.reasoning_summary_part.added" => {
                // Boundary between reasoning summary sections (e.g., titles).
                let event = ResponseEvent::ReasoningSummaryPartAdded;
                if tx_event.send(Ok(event)).await.is_err() {
                    return;
                }
            }
            "response.reasoning_summary_text.done" => {}
            _ => {}
        }
    }
}

/// used in tests to stream from a text SSE file
async fn stream_from_fixture(
    path: impl AsRef<Path>,
    provider: ModelProviderInfo,
) -> Result<ResponseStream> {
    let (tx_event, rx_event) = mpsc::channel::<Result<ResponseEvent>>(1600);
    let f = std::fs::File::open(path.as_ref())?;
    let lines = std::io::BufReader::new(f).lines();

    // insert \n\n after each line for proper SSE parsing
    let mut content = String::new();
    for line in lines {
        content.push_str(&line?);
        content.push_str("\n\n");
    }

    let rdr = std::io::Cursor::new(content);
    let stream = ReaderStream::new(rdr).map_err(CodexErr::Io);
    // Create a dummy debug logger for testing
    let debug_logger = Arc::new(Mutex::new(DebugLogger::new(false).unwrap()));
    tokio::spawn(process_sse(
        stream,
        tx_event,
        provider.stream_idle_timeout(),
        debug_logger,
        String::new(), // Empty request_id for test fixture
    ));
    Ok(ResponseStream { rx_event })
}

// Note: legacy helpers for parsing Retry-After headers and rate-limit messages
// were removed during merge cleanup. If needed in the future, pick them from
// upstream and integrate with our error handling path.

#[cfg(test)]
mod tests {
    use super::*;
    use serde_json::json;
    use tokio::sync::mpsc;
    use tokio_test::io::Builder as IoBuilder;
    use tokio_util::io::ReaderStream;

    // ────────────────────────────
    // Helpers
    // ────────────────────────────

    /// Runs the SSE parser on pre-chunked byte slices and returns every event
    /// (including any final `Err` from a stream-closure check).
    async fn collect_events(
        chunks: &[&[u8]],
        provider: ModelProviderInfo,
    ) -> Vec<Result<ResponseEvent>> {
        let mut builder = IoBuilder::new();
        for chunk in chunks {
            builder.read(chunk);
        }

        let reader = builder.build();
        let stream = ReaderStream::new(reader).map_err(CodexErr::Io);
        let (tx, mut rx) = mpsc::channel::<Result<ResponseEvent>>(16);
        let debug_logger = Arc::new(Mutex::new(DebugLogger::new(false).unwrap()));
        tokio::spawn(process_sse(
            stream,
            tx,
            provider.stream_idle_timeout(),
            debug_logger,
            String::new(),
        ));

        let mut events = Vec::new();
        while let Some(ev) = rx.recv().await {
            events.push(ev);
        }
        events
    }

    /// Builds an in-memory SSE stream from JSON fixtures and returns only the
    /// successfully parsed events (panics on internal channel errors).
    async fn run_sse(
        events: Vec<serde_json::Value>,
        provider: ModelProviderInfo,
    ) -> Vec<ResponseEvent> {
        let mut body = String::new();
        for e in events {
            let kind = e
                .get("type")
                .and_then(|v| v.as_str())
                .expect("fixture event missing type");
            if e.as_object().map(|o| o.len() == 1).unwrap_or(false) {
                body.push_str(&format!("event: {kind}\n\n"));
            } else {
                body.push_str(&format!("event: {kind}\ndata: {e}\n\n"));
            }
        }

        let (tx, mut rx) = mpsc::channel::<Result<ResponseEvent>>(8);
        let stream = ReaderStream::new(std::io::Cursor::new(body)).map_err(CodexErr::Io);
        let debug_logger = Arc::new(Mutex::new(DebugLogger::new(false).unwrap()));
        tokio::spawn(process_sse(
            stream,
            tx,
            provider.stream_idle_timeout(),
            debug_logger,
            String::new(),
        ));

        let mut out = Vec::new();
        while let Some(ev) = rx.recv().await {
            out.push(ev.expect("channel closed"));
        }
        out
    }

    // ────────────────────────────
    // Tests from `implement-test-for-responses-api-sse-parser`
    // ────────────────────────────

    #[tokio::test]
    async fn parses_items_and_completed() {
        let item1 = json!({
            "type": "response.output_item.done",
            "item": {
                "type": "message",
                "role": "assistant",
                "content": [{"type": "output_text", "text": "Hello"}]
            }
        })
        .to_string();

        let item2 = json!({
            "type": "response.output_item.done",
            "item": {
                "type": "message",
                "role": "assistant",
                "content": [{"type": "output_text", "text": "World"}]
            }
        })
        .to_string();

        let completed = json!({
            "type": "response.completed",
            "response": { "id": "resp1" }
        })
        .to_string();

        let sse1 = format!("event: response.output_item.done\ndata: {item1}\n\n");
        let sse2 = format!("event: response.output_item.done\ndata: {item2}\n\n");
        let sse3 = format!("event: response.completed\ndata: {completed}\n\n");

        let provider = ModelProviderInfo {
            name: "test".to_string(),
            base_url: Some("https://test.com".to_string()),
            env_key: Some("TEST_API_KEY".to_string()),
            env_key_instructions: None,
            wire_api: WireApi::Responses,
            query_params: None,
            http_headers: None,
            env_http_headers: None,
            request_max_retries: Some(0),
            stream_max_retries: Some(0),
            stream_idle_timeout_ms: Some(1000),
            requires_openai_auth: false,
        };

        let events = collect_events(
            &[sse1.as_bytes(), sse2.as_bytes(), sse3.as_bytes()],
            provider,
        )
        .await;

        assert_eq!(events.len(), 3);

        matches!(
            &events[0],
            Ok(ResponseEvent::OutputItemDone(ResponseItem::Message { role, .. }))
                if role == "assistant"
        );

        matches!(
            &events[1],
            Ok(ResponseEvent::OutputItemDone(ResponseItem::Message { role, .. }))
                if role == "assistant"
        );

        match &events[2] {
            Ok(ResponseEvent::Completed {
                response_id,
                token_usage,
            }) => {
                assert_eq!(response_id, "resp1");
                assert!(token_usage.is_none());
            }
            other => panic!("unexpected third event: {other:?}"),
        }
    }

    #[tokio::test]
    async fn error_when_missing_completed() {
        let item1 = json!({
            "type": "response.output_item.done",
            "item": {
                "type": "message",
                "role": "assistant",
                "content": [{"type": "output_text", "text": "Hello"}]
            }
        })
        .to_string();

        let sse1 = format!("event: response.output_item.done\ndata: {item1}\n\n");
        let provider = ModelProviderInfo {
            name: "test".to_string(),
            base_url: Some("https://test.com".to_string()),
            env_key: Some("TEST_API_KEY".to_string()),
            env_key_instructions: None,
            wire_api: WireApi::Responses,
            query_params: None,
            http_headers: None,
            env_http_headers: None,
            request_max_retries: Some(0),
            stream_max_retries: Some(0),
            stream_idle_timeout_ms: Some(1000),
            requires_openai_auth: false,
        };

        let events = collect_events(&[sse1.as_bytes()], provider).await;

        assert_eq!(events.len(), 2);

        matches!(events[0], Ok(ResponseEvent::OutputItemDone(_)));

        match &events[1] {
            Err(CodexErr::Stream(msg, _)) => {
                assert_eq!(msg, "stream closed before response.completed")
            }
            other => panic!("unexpected second event: {other:?}"),
        }
    }

    #[tokio::test]
    async fn error_when_error_event() {
        let raw_error = r#"{"type":"response.failed","sequence_number":3,"response":{"id":"resp_689bcf18d7f08194bf3440ba62fe05d803fee0cdac429894","object":"response","created_at":1755041560,"status":"failed","background":false,"error":{"code":"rate_limit_exceeded","message":"Rate limit reached for gpt-5 in organization org-AAA on tokens per min (TPM): Limit 30000, Used 22999, Requested 12528. Please try again in 11.054s. Visit https://platform.openai.com/account/rate-limits to learn more."}, "usage":null,"user":null,"metadata":{}}}"#;

        let sse1 = format!("event: response.failed\ndata: {raw_error}\n\n");
        let provider = ModelProviderInfo {
            name: "test".to_string(),
            base_url: Some("https://test.com".to_string()),
            env_key: Some("TEST_API_KEY".to_string()),
            env_key_instructions: None,
            wire_api: WireApi::Responses,
            query_params: None,
            http_headers: None,
            env_http_headers: None,
            request_max_retries: Some(0),
            stream_max_retries: Some(0),
            stream_idle_timeout_ms: Some(1000),
            requires_openai_auth: false,
        };

        let events = collect_events(&[sse1.as_bytes()], provider).await;

        assert_eq!(events.len(), 1);

        match &events[0] {
            Err(CodexErr::Stream(msg, delay)) => {
                assert_eq!(
                    msg,
                    "Rate limit reached for gpt-5 in organization org-AAA on tokens per min (TPM): Limit 30000, Used 22999, Requested 12528. Please try again in 11.054s. Visit https://platform.openai.com/account/rate-limits to learn more."
                );
                assert_eq!(*delay, Some(Duration::from_secs_f64(11.054)));
            }
            other => panic!("unexpected second event: {other:?}"),
        }
    }

    // ────────────────────────────
    // Table-driven test from `main`
    // ────────────────────────────

    /// Verifies that the adapter produces the right `ResponseEvent` for a
    /// variety of incoming `type` values.
    #[tokio::test]
    async fn table_driven_event_kinds() {
        struct TestCase {
            name: &'static str,
            event: serde_json::Value,
            expect_first: fn(&ResponseEvent) -> bool,
            expected_len: usize,
        }

        fn is_created(ev: &ResponseEvent) -> bool {
            matches!(ev, ResponseEvent::Created)
        }
        fn is_output(ev: &ResponseEvent) -> bool {
            matches!(ev, ResponseEvent::OutputItemDone(_))
        }
        fn is_completed(ev: &ResponseEvent) -> bool {
            matches!(ev, ResponseEvent::Completed { .. })
        }

        let completed = json!({
            "type": "response.completed",
            "response": {
                "id": "c",
                "usage": {
                    "input_tokens": 0,
                    "input_tokens_details": null,
                    "output_tokens": 0,
                    "output_tokens_details": null,
                    "total_tokens": 0
                },
                "output": []
            }
        });

        let cases = vec![
            TestCase {
                name: "created",
                event: json!({"type": "response.created", "response": {}}),
                expect_first: is_created,
                expected_len: 2,
            },
            TestCase {
                name: "output_item.done",
                event: json!({
                    "type": "response.output_item.done",
                    "item": {
                        "type": "message",
                        "role": "assistant",
                        "content": [
                            {"type": "output_text", "text": "hi"}
                        ]
                    }
                }),
                expect_first: is_output,
                expected_len: 2,
            },
            TestCase {
                name: "unknown",
                event: json!({"type": "response.new_tool_event"}),
                expect_first: is_completed,
                expected_len: 1,
            },
        ];

        for case in cases {
            let mut evs = vec![case.event];
            evs.push(completed.clone());

            let provider = ModelProviderInfo {
                name: "test".to_string(),
                base_url: Some("https://test.com".to_string()),
                env_key: Some("TEST_API_KEY".to_string()),
                env_key_instructions: None,
                wire_api: WireApi::Responses,
                query_params: None,
                http_headers: None,
                env_http_headers: None,
                request_max_retries: Some(0),
                stream_max_retries: Some(0),
                stream_idle_timeout_ms: Some(1000),
                requires_openai_auth: false,
            };

            let out = run_sse(evs, provider).await;
            assert_eq!(out.len(), case.expected_len, "case {}", case.name);
            assert!(
                (case.expect_first)(&out[0]),
                "first event mismatch in case {}",
                case.name
            );
        }
    }

    #[test]
    fn test_try_parse_retry_after() {
        let err = Error {
            r#type: None,
            message: Some("Rate limit reached for gpt-5 in organization org- on tokens per min (TPM): Limit 1, Used 1, Requested 19304. Please try again in 28ms. Visit https://platform.openai.com/account/rate-limits to learn more.".to_string()),
            code: Some("rate_limit_exceeded".to_string()),
            plan_type: None,
            resets_in_seconds: None
        };

        let delay = try_parse_retry_after(&err);
        assert_eq!(delay, Some(Duration::from_millis(28)));
    }

    #[test]
    fn test_try_parse_retry_after_no_delay() {
        let err = Error {
            r#type: None,
            message: Some("Rate limit reached for gpt-5 in organization <ORG> on tokens per min (TPM): Limit 30000, Used 6899, Requested 24050. Please try again in 1.898s. Visit https://platform.openai.com/account/rate-limits to learn more.".to_string()),
            code: Some("rate_limit_exceeded".to_string()),
            plan_type: None,
            resets_in_seconds: None
        };
        let delay = try_parse_retry_after(&err);
        assert_eq!(delay, Some(Duration::from_secs_f64(1.898)));
    }
}<|MERGE_RESOLUTION|>--- conflicted
+++ resolved
@@ -225,36 +225,36 @@
 
         let input_with_instructions = prompt.get_formatted_input();
 
-<<<<<<< HEAD
-        // Create text parameter with verbosity and optional format.
-        // Historically not supported with ChatGPT auth, but allow it when a
-        // caller explicitly requests a `text.format` (side-channel usage).
-        let want_format = prompt.text_format.as_ref();
-        let text = if auth_mode == Some(AuthMode::ChatGPT) && want_format.is_none() {
-            None
-        } else {
-            Some(crate::client_common::Text {
+        // Build `text` parameter with conditional verbosity and optional format.
+        // - Omit entirely for ChatGPT auth unless a `text.format` or output schema is present.
+        // - Only include `text.verbosity` for GPT-5 family models; warn and ignore otherwise.
+        // - When a structured `format` is present, omit `verbosity` in serialization.
+        let want_format = prompt.text_format.clone().or_else(|| {
+            prompt.output_schema.as_ref().map(|schema| crate::client_common::TextFormat {
+                r#type: "json_schema".to_string(),
+                name: Some("codex_output_schema".to_string()),
+                strict: Some(true),
+                schema: Some(schema.clone()),
+            })
+        });
+
+        let verbosity = match &self.config.model_family.family {
+            family if family == "gpt-5" => Some(self.config.model_text_verbosity),
+            _ => None,
+        };
+
+        let text = match (auth_mode, want_format, verbosity) {
+            (Some(AuthMode::ChatGPT), None, _) => None,
+            (_, Some(fmt), _) => Some(crate::client_common::Text {
                 verbosity: self.verbosity.into(),
-                format: prompt.text_format.clone(),
-            })
-=======
-        let verbosity = match &self.config.model_family.family {
-            family if family == "gpt-5" => self.config.model_verbosity,
-            _ => {
-                if self.config.model_verbosity.is_some() {
-                    warn!(
-                        "model_verbosity is set but ignored for non-gpt-5 model family: {}",
-                        self.config.model_family.family
-                    );
-                }
-
-                None
-            }
->>>>>>> e8574263
+                format: Some(fmt),
+            }),
+            (_, None, Some(_)) => Some(crate::client_common::Text {
+                verbosity: self.verbosity.into(),
+                format: None,
+            }),
+            (_, None, None) => None,
         };
-
-        // Only include `text.verbosity` for GPT-5 family models
-        let text = create_text_param_for_request(verbosity, &prompt.output_schema);
 
         // In general, we want to explicitly send `store: false` when using the Responses API,
         // but in practice, the Azure Responses API rejects `store: false`:
