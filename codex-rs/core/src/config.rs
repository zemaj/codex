--- conflicted
+++ resolved
@@ -6,11 +6,7 @@
 use crate::config_types::ThemeName;
 use crate::config_types::ThemeColors;
 use crate::config_types::McpServerConfig;
-<<<<<<< HEAD
-=======
 use crate::config_types::Notifications;
-use crate::config_types::ReasoningSummaryFormat;
->>>>>>> 0560079c
 use crate::config_types::SandboxWorkspaceWrite;
 use crate::config_types::ShellEnvironmentPolicy;
 use crate::config_types::ShellEnvironmentPolicyToml;
@@ -1510,9 +1506,11 @@
             include_plan_tool: include_plan_tool.unwrap_or(false),
             include_apply_patch_tool: include_apply_patch_tool.unwrap_or(false),
             tools_web_search_request,
-<<<<<<< HEAD
             tools_web_search_allowed_domains,
-            use_experimental_streamable_shell_tool: false,
+            // Honor upstream opt-in switch name for our experimental streamable shell tool.
+            use_experimental_streamable_shell_tool: cfg
+                .experimental_use_exec_command_tool
+                .unwrap_or(false),
             include_view_image_tool: include_view_image_tool_flag,
             responses_originator_header,
             debug: debug.unwrap_or(false),
@@ -1520,22 +1518,12 @@
             using_chatgpt_auth,
             github: cfg.github.unwrap_or_default(),
             experimental_resume: cfg.experimental_resume,
-=======
-            use_experimental_streamable_shell_tool: cfg
-                .experimental_use_exec_command_tool
-                .unwrap_or(false),
-            use_experimental_unified_exec_tool: cfg
-                .experimental_use_unified_exec_tool
-                .unwrap_or(false),
-            include_view_image_tool,
-            active_profile: active_profile_name,
-            disable_paste_burst: cfg.disable_paste_burst.unwrap_or(false),
+            // Surface TUI notifications preference from config when present.
             tui_notifications: cfg
                 .tui
                 .as_ref()
                 .map(|t| t.notifications.clone())
                 .unwrap_or_default(),
->>>>>>> 0560079c
         };
         Ok(config)
     }
@@ -2125,17 +2113,13 @@
                 tools_web_search_request: false,
                 tools_web_search_allowed_domains: None,
                 use_experimental_streamable_shell_tool: false,
-<<<<<<< HEAD
+                include_view_image_tool: true,
                 responses_originator_header: "codex_cli_rs".to_string(),
                 debug: false,
                 using_chatgpt_auth: false,
-=======
-                use_experimental_unified_exec_tool: false,
-                include_view_image_tool: true,
-                active_profile: Some("o3".to_string()),
-                disable_paste_burst: false,
+                github: GithubConfig::default(),
+                experimental_resume: None,
                 tui_notifications: Default::default(),
->>>>>>> 0560079c
             },
             o3_profile_config
         );
@@ -2192,17 +2176,13 @@
             tools_web_search_request: false,
             tools_web_search_allowed_domains: None,
             use_experimental_streamable_shell_tool: false,
-<<<<<<< HEAD
+            include_view_image_tool: true,
             responses_originator_header: "codex_cli_rs".to_string(),
             debug: false,
             using_chatgpt_auth: false,
-=======
-            use_experimental_unified_exec_tool: false,
-            include_view_image_tool: true,
-            active_profile: Some("gpt3".to_string()),
-            disable_paste_burst: false,
+            github: GithubConfig::default(),
+            experimental_resume: None,
             tui_notifications: Default::default(),
->>>>>>> 0560079c
         };
 
         assert_eq!(expected_gpt3_profile_config, gpt3_profile_config);
@@ -2271,22 +2251,16 @@
             base_instructions: None,
             include_plan_tool: false,
             include_apply_patch_tool: false,
-<<<<<<< HEAD
-                tools_web_search_request: false,
-                tools_web_search_allowed_domains: None,
-                use_experimental_streamable_shell_tool: false,
+            tools_web_search_request: false,
+            tools_web_search_allowed_domains: None,
+            use_experimental_streamable_shell_tool: false,
+            include_view_image_tool: true,
             responses_originator_header: "codex_cli_rs".to_string(),
             debug: false,
             using_chatgpt_auth: false,
-=======
-            tools_web_search_request: false,
-            use_experimental_streamable_shell_tool: false,
-            use_experimental_unified_exec_tool: false,
-            include_view_image_tool: true,
-            active_profile: Some("zdr".to_string()),
-            disable_paste_burst: false,
+            github: GithubConfig::default(),
+            experimental_resume: None,
             tui_notifications: Default::default(),
->>>>>>> 0560079c
         };
 
         assert_eq!(expected_zdr_profile_config, zdr_profile_config);
@@ -2343,15 +2317,13 @@
             include_apply_patch_tool: false,
             tools_web_search_request: false,
             responses_originator_header: "codex_cli_rs".to_string(),
-            preferred_auth_method: AuthMode::ChatGPT,
             use_experimental_streamable_shell_tool: false,
             include_view_image_tool: true,
-            disable_paste_burst: false,
-<<<<<<< HEAD
-            use_experimental_reasoning_summary: false,
-=======
+            debug: false,
+            using_chatgpt_auth: false,
+            github: GithubConfig::default(),
+            experimental_resume: None,
             tui_notifications: Default::default(),
->>>>>>> 0560079c
         };
 
         assert_eq!(expected_gpt5_profile_config, gpt5_profile_config);
@@ -2427,42 +2399,7 @@
         Ok(())
     }
 
-<<<<<<< HEAD
     // No test enforcing the presence of a standalone [projects] header.
-=======
-    #[test]
-    fn test_set_project_trusted_migrates_top_level_inline_projects_preserving_entries()
-    -> anyhow::Result<()> {
-        let initial = r#"toplevel = "baz"
-projects = { "/Users/mbolin/code/codex4" = { trust_level = "trusted", foo = "bar" } , "/Users/mbolin/code/codex3" = { trust_level = "trusted" } }
-model = "foo""#;
-        let mut doc = initial.parse::<DocumentMut>()?;
-
-        // Approve a new directory
-        let new_project = Path::new("/Users/mbolin/code/codex2");
-        set_project_trusted_inner(&mut doc, new_project)?;
-
-        let contents = doc.to_string();
-
-        // Since we created the [projects] table as part of migration, it is kept implicit.
-        // Expect explicit per-project tables, preserving prior entries and appending the new one.
-        let expected = r#"toplevel = "baz"
-model = "foo"
-
-[projects."/Users/mbolin/code/codex4"]
-trust_level = "trusted"
-foo = "bar"
-
-[projects."/Users/mbolin/code/codex3"]
-trust_level = "trusted"
-
-[projects."/Users/mbolin/code/codex2"]
-trust_level = "trusted"
-"#;
-        assert_eq!(contents, expected);
-
-        Ok(())
-    }
 }
 
 #[cfg(test)]
@@ -2506,5 +2443,4 @@
             Notifications::Custom(ref v) if v == &vec!["foo".to_string()]
         ));
     }
->>>>>>> 0560079c
 }