--- conflicted
+++ resolved
@@ -407,7 +407,6 @@
     if let Some(untracked_output) =
         run_git_command_with_timeout(&["ls-files", "--others", "--exclude-standard"], cwd).await
     {
-<<<<<<< HEAD
         if untracked_output.status.success() {
             let untracked: Vec<String> = String::from_utf8(untracked_output.stdout)
                 .ok()?
@@ -430,39 +429,6 @@
                             diff.push_str(&s);
                         }
                     }
-=======
-        let untracked: Vec<String> = String::from_utf8(untracked_output.stdout)
-            .ok()?
-            .lines()
-            .map(|s| s.to_string())
-            .filter(|s| !s.is_empty())
-            .collect();
-
-        if !untracked.is_empty() {
-            // Use platform-appropriate null device and guard paths with `--`.
-            let null_device: &str = if cfg!(windows) { "NUL" } else { "/dev/null" };
-            let futures_iter = untracked.into_iter().map(|file| async move {
-                let file_owned = file;
-                let args_vec: Vec<&str> = vec![
-                    "diff",
-                    "--no-textconv",
-                    "--no-ext-diff",
-                    "--binary",
-                    "--no-index",
-                    // -- ensures that filenames that start with - are not treated as options.
-                    "--",
-                    null_device,
-                    &file_owned,
-                ];
-                run_git_command_with_timeout(&args_vec, cwd).await
-            });
-            let results = join_all(futures_iter).await;
-            for extra in results.into_iter().flatten() {
-                if extra.status.code().is_some_and(|c| c == 0 || c == 1)
-                    && let Ok(s) = String::from_utf8(extra.stdout)
-                {
-                    diff.push_str(&s);
->>>>>>> bbcfd63a
                 }
             }
         }
