--- conflicted
+++ resolved
@@ -1,13 +1,24 @@
-<<<<<<< HEAD
-=======
 use crate::protocol::EventMsg;
-use crate::protocol::RolloutItem;
->>>>>>> 64e6c4af
+use codex_protocol::protocol::RolloutItem;
 use codex_protocol::models::ResponseItem;
+
+/// Whether a rollout `item` should be persisted in rollout files.
+#[inline]
+pub(crate) fn is_persisted_response_item(item: &RolloutItem) -> bool {
+    match item {
+        RolloutItem::ResponseItem(item) => should_persist_response_item(item),
+        RolloutItem::EventMsg(_ev) => {
+            // We do not persist protocol EventMsg entries in this fork.
+            false
+        }
+        // Always persist session meta
+        RolloutItem::SessionMeta(_) => true,
+    }
+}
 
 /// Whether a `ResponseItem` should be persisted in rollout files.
 #[inline]
-pub(crate) fn is_persisted_response_item(item: &ResponseItem) -> bool {
+pub(crate) fn should_persist_response_item(item: &ResponseItem) -> bool {
     match item {
         ResponseItem::Message { .. }
         | ResponseItem::Reasoning { .. }
@@ -18,4 +29,17 @@
         | ResponseItem::CustomToolCallOutput { .. } => true,
         ResponseItem::WebSearchCall { .. } | ResponseItem::Other => false,
     }
+}
+
+/// Whether an `EventMsg` should be persisted in rollout files.
+#[inline]
+#[allow(dead_code)]
+pub(crate) fn should_persist_event_msg(ev: &EventMsg) -> bool {
+    match ev {
+        EventMsg::AgentMessage(_)
+        | EventMsg::AgentReasoning(_)
+        | EventMsg::AgentReasoningRawContent(_)
+        | EventMsg::TokenCount(_) => true,
+        _ => false,
+    }
 }