use serde::Deserialize;
use serde::Serialize;
use serde_json::Value as JsonValue;
use serde_json::json;
use std::collections::BTreeMap;
use std::collections::HashMap;

use crate::agent_tool::create_cancel_agent_tool;
use crate::agent_tool::create_check_agent_status_tool;
use crate::agent_tool::create_get_agent_result_tool;
use crate::agent_tool::create_list_agents_tool;
use crate::agent_tool::create_run_agent_tool;
use crate::agent_tool::create_wait_for_agent_tool;
use crate::model_family::ModelFamily;
use crate::plan_tool::PLAN_TOOL;
use crate::protocol::AskForApproval;
use crate::protocol::SandboxPolicy;

#[derive(Debug, Clone, Serialize, PartialEq)]
pub struct ResponsesApiTool {
    pub(crate) name: String,
    pub(crate) description: String,
    /// TODO: Validation. When strict is set to true, the JSON schema,
    /// `required` and `additional_properties` must be present. All fields in
    /// `properties` must be present in `required`.
    pub(crate) strict: bool,
    pub(crate) parameters: JsonSchema,
}

/// When serialized as JSON, this produces a valid "Tool" in the OpenAI
/// Responses API.
#[derive(Debug, Clone, Serialize, PartialEq)]
#[serde(tag = "type")]
pub(crate) enum OpenAiTool {
    #[serde(rename = "function")]
    Function(ResponsesApiTool),
    #[serde(rename = "local_shell")]
    LocalShell {},
}

#[derive(Debug, Clone)]
pub enum ConfigShellToolType {
    DefaultShell,
    ShellWithRequest { sandbox_policy: SandboxPolicy },
    LocalShell,
}

#[derive(Debug, Clone)]
pub struct ToolsConfig {
    pub shell_type: ConfigShellToolType,
    pub plan_tool: bool,
}

impl ToolsConfig {
    pub fn new(
        model_family: &ModelFamily,
        approval_policy: AskForApproval,
        sandbox_policy: SandboxPolicy,
        include_plan_tool: bool,
    ) -> Self {
        let mut shell_type = if model_family.uses_local_shell_tool {
            ConfigShellToolType::LocalShell
        } else {
            ConfigShellToolType::DefaultShell
        };
        if matches!(approval_policy, AskForApproval::OnRequest) {
            shell_type = ConfigShellToolType::ShellWithRequest {
                sandbox_policy: sandbox_policy.clone(),
            }
        }

        Self {
            shell_type,
            plan_tool: include_plan_tool,
        }
    }
}

/// Generic JSON‑Schema subset needed for our tool definitions
#[derive(Debug, Clone, Serialize, Deserialize, PartialEq)]
#[serde(tag = "type", rename_all = "lowercase")]
pub(crate) enum JsonSchema {
    Boolean {
        #[serde(skip_serializing_if = "Option::is_none")]
        description: Option<String>,
    },
    String {
        #[serde(skip_serializing_if = "Option::is_none")]
        description: Option<String>,
    },
    /// MCP schema allows "number" | "integer" for Number
    #[serde(alias = "integer")]
    Number {
        #[serde(skip_serializing_if = "Option::is_none")]
        description: Option<String>,
    },
    Array {
        items: Box<JsonSchema>,

        #[serde(skip_serializing_if = "Option::is_none")]
        description: Option<String>,
    },
    Object {
        properties: BTreeMap<String, JsonSchema>,
        #[serde(skip_serializing_if = "Option::is_none")]
        required: Option<Vec<String>>,
        #[serde(
            rename = "additionalProperties",
            skip_serializing_if = "Option::is_none"
        )]
        additional_properties: Option<bool>,
    },
}

fn create_shell_tool() -> OpenAiTool {
    let mut properties = BTreeMap::new();
    properties.insert(
        "command".to_string(),
        JsonSchema::Array {
            items: Box::new(JsonSchema::String { description: None }),
            description: Some("The command to execute".to_string()),
        },
    );
    properties.insert(
        "workdir".to_string(),
        JsonSchema::String {
            description: Some("The working directory to execute the command in".to_string()),
        },
    );
    properties.insert(
<<<<<<< HEAD
        "timeout".to_string(),
        JsonSchema::Number {
            description: Some("The timeout for the command in milliseconds (default: 120000 ms = 120s)".to_string()),
=======
        "timeout_ms".to_string(),
        JsonSchema::Number {
            description: Some("The timeout for the command in milliseconds".to_string()),
>>>>>>> e4c275d6
        },
    );

    OpenAiTool::Function(ResponsesApiTool {
        name: "shell".to_string(),
        description: "Runs a shell command and returns its output. Default timeout: 120000 ms (120s). Override via the `timeout` parameter.".to_string(),
        strict: false,
        parameters: JsonSchema::Object {
            properties,
            required: Some(vec!["command".to_string()]),
            additional_properties: Some(false),
        },
    })
}

fn create_shell_tool_for_sandbox(sandbox_policy: &SandboxPolicy) -> OpenAiTool {
    let mut properties = BTreeMap::new();
    properties.insert(
        "command".to_string(),
        JsonSchema::Array {
            items: Box::new(JsonSchema::String { description: None }),
            description: Some("The command to execute".to_string()),
        },
    );
    properties.insert(
        "workdir".to_string(),
        JsonSchema::String {
            description: Some("The working directory to execute the command in".to_string()),
        },
    );
    properties.insert(
        "timeout_ms".to_string(),
        JsonSchema::Number {
            description: Some("The timeout for the command in milliseconds (default: 120000 ms = 120s)".to_string()),
        },
    );

    if matches!(sandbox_policy, SandboxPolicy::WorkspaceWrite { .. }) {
        properties.insert(
        "with_escalated_permissions".to_string(),
        JsonSchema::Boolean {
            description: Some("Whether to request escalated permissions. Set to true if command needs to be run without sandbox restrictions".to_string()),
        },
    );
        properties.insert(
        "justification".to_string(),
        JsonSchema::String {
            description: Some("Only set if with_escalated_permissions is true. 1-sentence explanation of why we want to run this command.".to_string()),
        },
    );
    }

    let description = match sandbox_policy {
        SandboxPolicy::WorkspaceWrite {
            network_access,
            ..
        } => {
            format!(
                r#"
The shell tool is used to execute shell commands.
- When invoking the shell tool, your call will be running in a landlock sandbox, and some shell commands will require escalated privileges:
  - Types of actions that require escalated privileges:
    - Reading files outside the current directory
    - Writing files outside the current directory, and protected folders like .git or .env{}
  - Examples of commands that require escalated privileges:
    - git commit
    - npm install or pnpm install
    - cargo build
    - cargo test
- When invoking a command that will require escalated privileges:
  - Provide the with_escalated_permissions parameter with the boolean value true
  - Include a short, 1 sentence explanation for why we need to run with_escalated_permissions in the justification parameter.

Default timeout: 120000 ms (120s). Override via the `timeout` parameter."#,
                if !network_access {
                    "\n  - Commands that require network access\n"
                } else {
                    ""
                }
            )
        }
        SandboxPolicy::DangerFullAccess => {
            "Runs a shell command and returns its output. Default timeout: 120000 ms (120s). Override via the `timeout` parameter.".to_string()
        }
        SandboxPolicy::ReadOnly => {
            r#"
The shell tool is used to execute shell commands.
- When invoking the shell tool, your call will be running in a landlock sandbox, and some shell commands (including apply_patch) will require escalated permissions:
  - Types of actions that require escalated privileges:
    - Reading files outside the current directory
    - Writing files
    - Applying patches
  - Examples of commands that require escalated privileges:
    - apply_patch
    - git commit
    - npm install or pnpm install
    - cargo build
    - cargo test
- When invoking a command that will require escalated privileges:
  - Provide the with_escalated_permissions parameter with the boolean value true
  - Include a short, 1 sentence explanation for why we need to run with_escalated_permissions in the justification parameter

Default timeout: 120000 ms (120s). Override via the `timeout` parameter."#.to_string()
        }
    };

    OpenAiTool::Function(ResponsesApiTool {
        name: "shell".to_string(),
        description,
        strict: false,
        parameters: JsonSchema::Object {
            properties,
            required: Some(vec!["command".to_string()]),
            additional_properties: Some(false),
        },
    })
}

<<<<<<< HEAD
=======
#[derive(Serialize, Deserialize)]
pub(crate) struct ApplyPatchToolArgs {
    pub(crate) input: String,
}

/// Returns a JSON tool that can be used to edit files. Public for testing, please use `get_openai_tools`.
fn create_apply_patch_json_tool() -> OpenAiTool {
    let mut properties = BTreeMap::new();
    properties.insert(
        "input".to_string(),
        JsonSchema::String {
            description: Some(r#"The entire contents of the apply_patch command"#.to_string()),
        },
    );

    OpenAiTool::Function(ResponsesApiTool {
        name: "apply_patch".to_string(),
        description: r#"Use the `apply_patch` tool to edit files.
Your patch language is a stripped‑down, file‑oriented diff format designed to be easy to parse and safe to apply. You can think of it as a high‑level envelope:

*** Begin Patch
[ one or more file sections ]
*** End Patch

Within that envelope, you get a sequence of file operations.
You MUST include a header to specify the action you are taking.
Each operation starts with one of three headers:

*** Add File: <path> - create a new file. Every following line is a + line (the initial contents).
*** Delete File: <path> - remove an existing file. Nothing follows.
*** Update File: <path> - patch an existing file in place (optionally with a rename).

May be immediately followed by *** Move to: <new path> if you want to rename the file.
Then one or more “hunks”, each introduced by @@ (optionally followed by a hunk header).
Within a hunk each line starts with:

For instructions on [context_before] and [context_after]:
- By default, show 3 lines of code immediately above and 3 lines immediately below each change. If a change is within 3 lines of a previous change, do NOT duplicate the first change’s [context_after] lines in the second change’s [context_before] lines.
- If 3 lines of context is insufficient to uniquely identify the snippet of code within the file, use the @@ operator to indicate the class or function to which the snippet belongs. For instance, we might have:
@@ class BaseClass
[3 lines of pre-context]
- [old_code]
+ [new_code]
[3 lines of post-context]

- If a code block is repeated so many times in a class or function such that even a single `@@` statement and 3 lines of context cannot uniquely identify the snippet of code, you can use multiple `@@` statements to jump to the right context. For instance:

@@ class BaseClass
@@ 	 def method():
[3 lines of pre-context]
- [old_code]
+ [new_code]
[3 lines of post-context]

The full grammar definition is below:
Patch := Begin { FileOp } End
Begin := "*** Begin Patch" NEWLINE
End := "*** End Patch" NEWLINE
FileOp := AddFile | DeleteFile | UpdateFile
AddFile := "*** Add File: " path NEWLINE { "+" line NEWLINE }
DeleteFile := "*** Delete File: " path NEWLINE
UpdateFile := "*** Update File: " path NEWLINE [ MoveTo ] { Hunk }
MoveTo := "*** Move to: " newPath NEWLINE
Hunk := "@@" [ header ] NEWLINE { HunkLine } [ "*** End of File" NEWLINE ]
HunkLine := (" " | "-" | "+") text NEWLINE

A full patch can combine several operations:

*** Begin Patch
*** Add File: hello.txt
+Hello world
*** Update File: src/app.py
*** Move to: src/main.py
@@ def greet():
-print("Hi")
+print("Hello, world!")
*** Delete File: obsolete.txt
*** End Patch

It is important to remember:

- You must include a header with your intended action (Add/Delete/Update)
- You must prefix new lines with `+` even when creating a new file
- File references can only be relative, NEVER ABSOLUTE.
"#
        .to_string(),
        strict: false,
        parameters: JsonSchema::Object {
            properties,
            required: Some(vec!["input".to_string()]),
            additional_properties: Some(false),
        },
    })
}

>>>>>>> e4c275d6
/// Returns JSON values that are compatible with Function Calling in the
/// Responses API:
/// https://platform.openai.com/docs/guides/function-calling?api-mode=responses
pub fn create_tools_json_for_responses_api(
    tools: &Vec<OpenAiTool>,
) -> crate::error::Result<Vec<serde_json::Value>> {
    let mut tools_json = Vec::new();

    for tool in tools {
        tools_json.push(serde_json::to_value(tool)?);
    }

    Ok(tools_json)
}

/// Returns JSON values that are compatible with Function Calling in the
/// Chat Completions API:
/// https://platform.openai.com/docs/guides/function-calling?api-mode=chat
pub(crate) fn create_tools_json_for_chat_completions_api(
    tools: &Vec<OpenAiTool>,
) -> crate::error::Result<Vec<serde_json::Value>> {
    // We start with the JSON for the Responses API and than rewrite it to match
    // the chat completions tool call format.
    let responses_api_tools_json = create_tools_json_for_responses_api(tools)?;
    let tools_json = responses_api_tools_json
        .into_iter()
        .filter_map(|mut tool| {
            if tool.get("type") != Some(&serde_json::Value::String("function".to_string())) {
                return None;
            }

            if let Some(map) = tool.as_object_mut() {
                // Remove "type" field as it is not needed in chat completions.
                map.remove("type");
                Some(json!({
                    "type": "function",
                    "function": map,
                }))
            } else {
                None
            }
        })
        .collect::<Vec<serde_json::Value>>();
    Ok(tools_json)
}

pub(crate) fn mcp_tool_to_openai_tool(
    fully_qualified_name: String,
    tool: mcp_types::Tool,
) -> Result<ResponsesApiTool, serde_json::Error> {
    let mcp_types::Tool {
        description,
        mut input_schema,
        ..
    } = tool;

    // OpenAI models mandate the "properties" field in the schema. The Agents
    // SDK fixed this by inserting an empty object for "properties" if it is not
    // already present https://github.com/openai/openai-agents-python/issues/449
    // so here we do the same.
    if input_schema.properties.is_none() {
        input_schema.properties = Some(serde_json::Value::Object(serde_json::Map::new()));
    }

    // Serialize to a raw JSON value so we can sanitize schemas coming from MCP
    // servers. Some servers omit the top-level or nested `type` in JSON
    // Schemas (e.g. using enum/anyOf), or use unsupported variants like
    // `integer`. Our internal JsonSchema is a small subset and requires
    // `type`, so we coerce/sanitize here for compatibility.
    let mut serialized_input_schema = serde_json::to_value(input_schema)?;
    sanitize_json_schema(&mut serialized_input_schema);
    let input_schema = serde_json::from_value::<JsonSchema>(serialized_input_schema)?;

    Ok(ResponsesApiTool {
        name: fully_qualified_name,
        description: description.unwrap_or_default(),
        strict: false,
        parameters: input_schema,
    })
}

/// Sanitize a JSON Schema (as serde_json::Value) so it can fit our limited
/// JsonSchema enum. This function:
/// - Ensures every schema object has a "type". If missing, infers it from
///   common keywords (properties => object, items => array, enum/const/format => string)
///   and otherwise defaults to "string".
/// - Fills required child fields (e.g. array items, object properties) with
///   permissive defaults when absent.
fn sanitize_json_schema(value: &mut JsonValue) {
    match value {
        JsonValue::Bool(_) => {
            // JSON Schema boolean form: true/false. Coerce to an accept-all string.
            *value = json!({ "type": "string" });
        }
        JsonValue::Array(arr) => {
            for v in arr.iter_mut() {
                sanitize_json_schema(v);
            }
        }
        JsonValue::Object(map) => {
            // First, recursively sanitize known nested schema holders
            if let Some(props) = map.get_mut("properties") {
                if let Some(props_map) = props.as_object_mut() {
                    for (_k, v) in props_map.iter_mut() {
                        sanitize_json_schema(v);
                    }
                }
            }
            if let Some(items) = map.get_mut("items") {
                sanitize_json_schema(items);
            }
            // Some schemas use oneOf/anyOf/allOf - sanitize their entries
            for combiner in ["oneOf", "anyOf", "allOf", "prefixItems"] {
                if let Some(v) = map.get_mut(combiner) {
                    sanitize_json_schema(v);
                }
            }

            // Normalize/ensure type
            let mut ty = map
                .get("type")
                .and_then(|v| v.as_str())
                .map(|s| s.to_string());

            // If type is an array (union), pick first supported; else leave to inference
            if ty.is_none() {
                if let Some(JsonValue::Array(types)) = map.get("type") {
                    for t in types {
                        if let Some(tt) = t.as_str() {
                            if matches!(
                                tt,
                                "object" | "array" | "string" | "number" | "integer" | "boolean"
                            ) {
                                ty = Some(tt.to_string());
                                break;
                            }
                        }
                    }
                }
            }

            // Infer type if still missing
            if ty.is_none() {
                if map.contains_key("properties")
                    || map.contains_key("required")
                    || map.contains_key("additionalProperties")
                {
                    ty = Some("object".to_string());
                } else if map.contains_key("items") || map.contains_key("prefixItems") {
                    ty = Some("array".to_string());
                } else if map.contains_key("enum")
                    || map.contains_key("const")
                    || map.contains_key("format")
                {
                    ty = Some("string".to_string());
                } else if map.contains_key("minimum")
                    || map.contains_key("maximum")
                    || map.contains_key("exclusiveMinimum")
                    || map.contains_key("exclusiveMaximum")
                    || map.contains_key("multipleOf")
                {
                    ty = Some("number".to_string());
                }
            }
            // If we still couldn't infer, default to string
            let ty = ty.unwrap_or_else(|| "string".to_string());
            map.insert("type".to_string(), JsonValue::String(ty.to_string()));

            // Ensure object schemas have properties map
            if ty == "object" {
                if !map.contains_key("properties") {
                    map.insert(
                        "properties".to_string(),
                        JsonValue::Object(serde_json::Map::new()),
                    );
                }
                // If additionalProperties is an object schema, sanitize it too.
                // Leave booleans as-is, since JSON Schema allows boolean here.
                if let Some(ap) = map.get_mut("additionalProperties") {
                    let is_bool = matches!(ap, JsonValue::Bool(_));
                    if !is_bool {
                        sanitize_json_schema(ap);
                    }
                }
            }

            // Ensure array schemas have items
            if ty == "array" && !map.contains_key("items") {
                map.insert("items".to_string(), json!({ "type": "string" }));
            }
        }
        _ => {}
    }
}

/// Returns a list of OpenAiTools based on the provided config and MCP tools.
/// Note that the keys of mcp_tools should be fully qualified names. See
/// [`McpConnectionManager`] for more details.
pub(crate) fn get_openai_tools(
    config: &ToolsConfig,
    mcp_tools: Option<HashMap<String, mcp_types::Tool>>,
    browser_enabled: bool,
) -> Vec<OpenAiTool> {
    let mut tools: Vec<OpenAiTool> = Vec::new();

    match &config.shell_type {
        ConfigShellToolType::DefaultShell => {
            tools.push(create_shell_tool());
        }
        ConfigShellToolType::ShellWithRequest { sandbox_policy } => {
            tools.push(create_shell_tool_for_sandbox(sandbox_policy));
        }
        ConfigShellToolType::LocalShell => {
            tools.push(OpenAiTool::LocalShell {});
        }
    }

    if config.plan_tool {
        tools.push(PLAN_TOOL.clone());
    }

<<<<<<< HEAD
    // Add browser tools only when browser is enabled
    if browser_enabled {
        tools.push(create_browser_open_tool());
        tools.push(create_browser_close_tool());
        tools.push(create_browser_status_tool());
        tools.push(create_browser_click_tool());
        tools.push(create_browser_move_tool());
        tools.push(create_browser_type_tool());
        tools.push(create_browser_key_tool());
        tools.push(create_browser_javascript_tool());
        tools.push(create_browser_scroll_tool());
        tools.push(create_browser_history_tool());
        tools.push(create_browser_inspect_tool());
        tools.push(create_browser_console_tool());
        tools.push(create_browser_cleanup_tool());
        tools.push(create_browser_cdp_tool());
    } else {
        // Only include browser_open and browser_status when browser is disabled
        tools.push(create_browser_open_tool());
        tools.push(create_browser_status_tool());
=======
    if config.apply_patch_tool {
        tools.push(create_apply_patch_json_tool());
>>>>>>> e4c275d6
    }

    // Add agent management tools for calling external LLMs asynchronously
    tools.push(create_run_agent_tool());
    tools.push(create_check_agent_status_tool());
    tools.push(create_get_agent_result_tool());
    tools.push(create_cancel_agent_tool());
    tools.push(create_wait_for_agent_tool());
    tools.push(create_list_agents_tool());

    if let Some(mcp_tools) = mcp_tools {
        for (name, tool) in mcp_tools {
            match mcp_tool_to_openai_tool(name.clone(), tool.clone()) {
                Ok(converted_tool) => tools.push(OpenAiTool::Function(converted_tool)),
                Err(e) => {
                    tracing::error!("Failed to convert {name:?} MCP tool to OpenAI tool: {e:?}");
                }
            }
        }
    }

    tools
}

#[cfg(test)]
#[allow(clippy::expect_used)]
mod tests {
    use crate::model_family::find_family_for_model;
    use mcp_types::ToolInputSchema;
    use pretty_assertions::assert_eq;

    use super::*;

    fn assert_eq_tool_names(tools: &[OpenAiTool], expected_names: &[&str]) {
        let tool_names = tools
            .iter()
            .map(|tool| match tool {
                OpenAiTool::Function(ResponsesApiTool { name, .. }) => name,
                OpenAiTool::LocalShell {} => "local_shell",
            })
            .collect::<Vec<_>>();

        assert_eq!(
            tool_names.len(),
            expected_names.len(),
            "tool_name mismatch, {tool_names:?}, {expected_names:?}",
        );
        for (name, expected_name) in tool_names.iter().zip(expected_names.iter()) {
            assert_eq!(
                name, expected_name,
                "tool_name mismatch, {name:?}, {expected_name:?}"
            );
        }
    }

    #[test]
    fn test_get_openai_tools() {
        let model_family = find_family_for_model("codex-mini-latest")
            .expect("codex-mini-latest should be a valid model family");
        let config = ToolsConfig::new(
            &model_family,
            AskForApproval::Never,
            SandboxPolicy::ReadOnly,
            true,
        );
        let tools = get_openai_tools(&config, Some(HashMap::new()), false);

        assert_eq_tool_names(&tools, &["local_shell", "update_plan", "browser_open", "browser_status", "agent_run", "agent_check", "agent_result", "agent_cancel", "agent_wait", "agent_list"]);
    }

    #[test]
    fn test_get_openai_tools_default_shell() {
        let model_family = find_family_for_model("o3").expect("o3 should be a valid model family");
        let config = ToolsConfig::new(
            &model_family,
            AskForApproval::Never,
            SandboxPolicy::ReadOnly,
            true,
        );
        let tools = get_openai_tools(&config, Some(HashMap::new()), false);

        assert_eq_tool_names(&tools, &["shell", "update_plan", "browser_open", "browser_status", "agent_run", "agent_check", "agent_result", "agent_cancel", "agent_wait", "agent_list"]);
    }

    #[test]
    fn test_get_openai_tools_mcp_tools() {
        let model_family = find_family_for_model("o3").expect("o3 should be a valid model family");
        let config = ToolsConfig::new(
            &model_family,
            AskForApproval::Never,
            SandboxPolicy::ReadOnly,
            false,
        );
        let tools = get_openai_tools(
            &config,
            Some(HashMap::from([(
                "test_server/do_something_cool".to_string(),
                mcp_types::Tool {
                    name: "do_something_cool".to_string(),
                    input_schema: ToolInputSchema {
                        properties: Some(serde_json::json!({
                            "string_argument": {
                                "type": "string",
                            },
                            "number_argument": {
                                "type": "number",
                            },
                            "object_argument": {
                                "type": "object",
                                "properties": {
                                    "string_property": { "type": "string" },
                                    "number_property": { "type": "number" },
                                },
                                "required": [
                                    "string_property",
                                    "number_property"
                                ],
                                "additionalProperties": Some(false),
                            },
                        })),
                        required: None,
                        r#type: "object".to_string(),
                    },
                    output_schema: None,
                    title: None,
                    annotations: None,
                    description: Some("Do something cool".to_string()),
                },
            )])),
            false,
        );

        assert_eq_tool_names(&tools, &["shell", "browser_open", "browser_status", "agent_run", "agent_check", "agent_result", "agent_cancel", "agent_wait", "agent_list", "test_server/do_something_cool"]);

        assert_eq!(
            tools[1],
            OpenAiTool::Function(ResponsesApiTool {
                name: "test_server/do_something_cool".to_string(),
                parameters: JsonSchema::Object {
                    properties: BTreeMap::from([
                        (
                            "string_argument".to_string(),
                            JsonSchema::String { description: None }
                        ),
                        (
                            "number_argument".to_string(),
                            JsonSchema::Number { description: None }
                        ),
                        (
                            "object_argument".to_string(),
                            JsonSchema::Object {
                                properties: BTreeMap::from([
                                    (
                                        "string_property".to_string(),
                                        JsonSchema::String { description: None }
                                    ),
                                    (
                                        "number_property".to_string(),
                                        JsonSchema::Number { description: None }
                                    ),
                                ]),
                                required: Some(vec![
                                    "string_property".to_string(),
                                    "number_property".to_string(),
                                ]),
                                additional_properties: Some(false),
                            },
                        ),
                    ]),
                    required: None,
                    additional_properties: None,
                },
                description: "Do something cool".to_string(),
                strict: false,
            })
        );
    }

    #[test]
    fn test_mcp_tool_property_missing_type_defaults_to_string() {
        let model_family = find_family_for_model("o3").expect("o3 should be a valid model family");
        let config = ToolsConfig::new(
            &model_family,
            AskForApproval::Never,
            SandboxPolicy::ReadOnly,
            false,
        );

        let tools = get_openai_tools(
            &config,
            Some(HashMap::from([(
                "dash/search".to_string(),
                mcp_types::Tool {
                    name: "search".to_string(),
                    input_schema: ToolInputSchema {
                        properties: Some(serde_json::json!({
                            "query": {
                                "description": "search query"
                            }
                        })),
                        required: None,
                        r#type: "object".to_string(),
                    },
                    output_schema: None,
                    title: None,
                    annotations: None,
                    description: Some("Search docs".to_string()),
                },
            )])),
            false,
        );

        assert_eq_tool_names(&tools, &["shell", "browser_open", "browser_status", "agent_run", "agent_check", "agent_result", "agent_cancel", "agent_wait", "agent_list", "dash/search"]);

        assert_eq!(
            tools[1],
            OpenAiTool::Function(ResponsesApiTool {
                name: "dash/search".to_string(),
                parameters: JsonSchema::Object {
                    properties: BTreeMap::from([(
                        "query".to_string(),
                        JsonSchema::String {
                            description: Some("search query".to_string())
                        }
                    )]),
                    required: None,
                    additional_properties: None,
                },
                description: "Search docs".to_string(),
                strict: false,
            })
        );
    }

    #[test]
    fn test_mcp_tool_integer_normalized_to_number() {
        let model_family = find_family_for_model("o3").expect("o3 should be a valid model family");
        let config = ToolsConfig::new(
            &model_family,
            AskForApproval::Never,
            SandboxPolicy::ReadOnly,
            false,
        );

        let tools = get_openai_tools(
            &config,
            Some(HashMap::from([(
                "dash/paginate".to_string(),
                mcp_types::Tool {
                    name: "paginate".to_string(),
                    input_schema: ToolInputSchema {
                        properties: Some(serde_json::json!({
                            "page": { "type": "integer" }
                        })),
                        required: None,
                        r#type: "object".to_string(),
                    },
                    output_schema: None,
                    title: None,
                    annotations: None,
                    description: Some("Pagination".to_string()),
                },
            )])),
            false,
        );

        assert_eq_tool_names(&tools, &["shell", "browser_open", "browser_status", "agent_run", "agent_check", "agent_result", "agent_cancel", "agent_wait", "agent_list", "dash/paginate"]);
        assert_eq!(
            tools[1],
            OpenAiTool::Function(ResponsesApiTool {
                name: "dash/paginate".to_string(),
                parameters: JsonSchema::Object {
                    properties: BTreeMap::from([(
                        "page".to_string(),
                        JsonSchema::Number { description: None }
                    )]),
                    required: None,
                    additional_properties: None,
                },
                description: "Pagination".to_string(),
                strict: false,
            })
        );
    }

    #[test]
    fn test_mcp_tool_array_without_items_gets_default_string_items() {
        let model_family = find_family_for_model("o3").expect("o3 should be a valid model family");
        let config = ToolsConfig::new(
            &model_family,
            AskForApproval::Never,
            SandboxPolicy::ReadOnly,
            false,
        );

        let tools = get_openai_tools(
            &config,
            Some(HashMap::from([(
                "dash/tags".to_string(),
                mcp_types::Tool {
                    name: "tags".to_string(),
                    input_schema: ToolInputSchema {
                        properties: Some(serde_json::json!({
                            "tags": { "type": "array" }
                        })),
                        required: None,
                        r#type: "object".to_string(),
                    },
                    output_schema: None,
                    title: None,
                    annotations: None,
                    description: Some("Tags".to_string()),
                },
            )])),
            false,
        );

        assert_eq_tool_names(&tools, &["shell", "browser_open", "browser_status", "agent_run", "agent_check", "agent_result", "agent_cancel", "agent_wait", "agent_list", "dash/tags"]);
        assert_eq!(
            tools[1],
            OpenAiTool::Function(ResponsesApiTool {
                name: "dash/tags".to_string(),
                parameters: JsonSchema::Object {
                    properties: BTreeMap::from([(
                        "tags".to_string(),
                        JsonSchema::Array {
                            items: Box::new(JsonSchema::String { description: None }),
                            description: None
                        }
                    )]),
                    required: None,
                    additional_properties: None,
                },
                description: "Tags".to_string(),
                strict: false,
            })
        );
    }

    #[test]
    fn test_mcp_tool_anyof_defaults_to_string() {
        let model_family = find_family_for_model("o3").expect("o3 should be a valid model family");
        let config = ToolsConfig::new(
            &model_family,
            AskForApproval::Never,
            SandboxPolicy::ReadOnly,
            false,
        );

        let tools = get_openai_tools(
            &config,
            Some(HashMap::from([(
                "dash/value".to_string(),
                mcp_types::Tool {
                    name: "value".to_string(),
                    input_schema: ToolInputSchema {
                        properties: Some(serde_json::json!({
                            "value": { "anyOf": [ { "type": "string" }, { "type": "number" } ] }
                        })),
                        required: None,
                        r#type: "object".to_string(),
                    },
                    output_schema: None,
                    title: None,
                    annotations: None,
                    description: Some("AnyOf Value".to_string()),
                },
            )])),
            false,
        );

        assert_eq_tool_names(&tools, &["shell", "browser_open", "browser_status", "agent_run", "agent_check", "agent_result", "agent_cancel", "agent_wait", "agent_list", "dash/value"]);
        assert_eq!(
            tools[1],
            OpenAiTool::Function(ResponsesApiTool {
                name: "dash/value".to_string(),
                parameters: JsonSchema::Object {
                    properties: BTreeMap::from([(
                        "value".to_string(),
                        JsonSchema::String { description: None }
                    )]),
                    required: None,
                    additional_properties: None,
                },
                description: "AnyOf Value".to_string(),
                strict: false,
            })
        );
    }
}

fn create_browser_open_tool() -> OpenAiTool {
    let mut properties = BTreeMap::new();
    properties.insert(
        "url".to_string(),
        JsonSchema::String {
            description: Some("The URL to navigate to (e.g., https://example.com)".to_string()),
        },
    );

    OpenAiTool::Function(ResponsesApiTool {
        name: "browser_open".to_string(),
        description: "Opens a browser window and navigates to the specified URL. Screenshots will be automatically attached to subsequent messages.".to_string(),
        strict: false,
        parameters: JsonSchema::Object {
            properties,
            required: Some(vec!["url".to_string()]),
            additional_properties: Some(false),
        },
    })
}

fn create_browser_close_tool() -> OpenAiTool {
    let properties = BTreeMap::new();

    OpenAiTool::Function(ResponsesApiTool {
        name: "browser_close".to_string(),
        description: "Closes the browser window and disables screenshot capture.".to_string(),
        strict: false,
        parameters: JsonSchema::Object {
            properties,
            required: Some(vec![]),
            additional_properties: Some(false),
        },
    })
}

fn create_browser_status_tool() -> OpenAiTool {
    let properties = BTreeMap::new();

    OpenAiTool::Function(ResponsesApiTool {
        name: "browser_status".to_string(),
        description: "Gets the current browser status including whether it's enabled, current URL, and viewport settings.".to_string(),
        strict: false,
        parameters: JsonSchema::Object {
            properties,
            required: Some(vec![]),
            additional_properties: Some(false),
        },
    })
}

fn create_browser_click_tool() -> OpenAiTool {
    let mut properties = BTreeMap::new();
    properties.insert(
        "type".to_string(),
        JsonSchema::String {
            description: Some("Optional type of mouse event: 'click' (default), 'mousedown', or 'mouseup'. Use mousedown, browser_move, mouseup sequence to drag.".to_string()),
        },
    );
    properties.insert(
        "x".to_string(),
        JsonSchema::Number {
            description: Some("Optional absolute X coordinate to click. If provided (with y), the cursor will first move to (x,y).".to_string()),
        },
    );
    properties.insert(
        "y".to_string(),
        JsonSchema::Number {
            description: Some("Optional absolute Y coordinate to click. If provided (with x), the cursor will first move to (x,y).".to_string()),
        },
    );

    OpenAiTool::Function(ResponsesApiTool {
        name: "browser_click".to_string(),
        description: "Performs a mouse action. By default acts at the current cursor; if x,y are provided, moves there (briefly waits for animation) then clicks.".to_string(),
        strict: false,
        parameters: JsonSchema::Object {
            properties,
            required: Some(vec![]),
            additional_properties: Some(false),
        },
    })
}

fn create_browser_move_tool() -> OpenAiTool {
    let mut properties = BTreeMap::new();
    properties.insert(
        "x".to_string(),
        JsonSchema::Number {
            description: Some(
                "The absolute X coordinate to move the mouse to (use with y)".to_string(),
            ),
        },
    );
    properties.insert(
        "y".to_string(),
        JsonSchema::Number {
            description: Some(
                "The absolute Y coordinate to move the mouse to (use with x)".to_string(),
            ),
        },
    );
    properties.insert(
        "dx".to_string(),
        JsonSchema::Number {
            description: Some(
                "Relative (+/-) X movement in CSS pixels from current mouse position (use with dy)"
                    .to_string(),
            ),
        },
    );
    properties.insert(
        "dy".to_string(),
        JsonSchema::Number {
            description: Some(
                "Relative (+/-) Y movement in CSS pixels from current mouse position (use with dx)"
                    .to_string(),
            ),
        },
    );

    OpenAiTool::Function(ResponsesApiTool {
        name: "browser_move".to_string(),
        description: "Move your mouse [as shown as a blue cursor in your screenshot] to new coordinates in the browser window (x,y - top left origin) or by relative offset to your current mouse position (dx,dy). If the mouse is close to where it should be then dx,dy may be easier to judge. Always confirm your mouse is where you expected it to be in the next screenshot after a move, otherwise try again.".to_string(),
        strict: false,
        parameters: JsonSchema::Object {
            properties,
            required: Some(vec![]),
            additional_properties: Some(false),
        },
    })
}

fn create_browser_type_tool() -> OpenAiTool {
    let mut properties = BTreeMap::new();
    properties.insert(
        "text".to_string(),
        JsonSchema::String {
            description: Some("The text to type into the currently focused element".to_string()),
        },
    );

    OpenAiTool::Function(ResponsesApiTool {
        name: "browser_type".to_string(),
        description: "Types text into the currently focused element in the browser.".to_string(),
        strict: false,
        parameters: JsonSchema::Object {
            properties,
            required: Some(vec!["text".to_string()]),
            additional_properties: Some(false),
        },
    })
}

fn create_browser_key_tool() -> OpenAiTool {
    let mut properties = BTreeMap::new();
    properties.insert(
        "key".to_string(),
        JsonSchema::String {
            description: Some("The key to press (e.g., 'Enter', 'Tab', 'Escape', 'ArrowUp', 'ArrowDown', 'ArrowLeft', 'ArrowRight', 'Backspace', 'Delete')".to_string()),
        },
    );

    OpenAiTool::Function(ResponsesApiTool {
        name: "browser_key".to_string(),
        description:
            "Presses a keyboard key in the browser (e.g., Enter, Tab, Escape, arrow keys)."
                .to_string(),
        strict: false,
        parameters: JsonSchema::Object {
            properties,
            required: Some(vec!["key".to_string()]),
            additional_properties: Some(false),
        },
    })
}

fn create_browser_javascript_tool() -> OpenAiTool {
    let mut properties = BTreeMap::new();
    properties.insert(
        "code".to_string(),
        JsonSchema::String {
            description: Some("The JavaScript code to execute in the browser context".to_string()),
        },
    );

    OpenAiTool::Function(ResponsesApiTool {
        name: "browser_javascript".to_string(),
        description: "Executes JavaScript code in the browser and returns the result. The code is wrapped to automatically capture return values and console.log output.".to_string(),
        strict: false,
        parameters: JsonSchema::Object {
            properties,
            required: Some(vec!["code".to_string()]),
            additional_properties: Some(false),
        },
    })
}

fn create_browser_scroll_tool() -> OpenAiTool {
    let mut properties = BTreeMap::new();
    properties.insert(
        "dx".to_string(),
        JsonSchema::Number {
            description: Some("Horizontal scroll delta in pixels (positive = right)".to_string()),
        },
    );
    properties.insert(
        "dy".to_string(),
        JsonSchema::Number {
            description: Some("Vertical scroll delta in pixels (positive = down)".to_string()),
        },
    );

    OpenAiTool::Function(ResponsesApiTool {
        name: "browser_scroll".to_string(),
        description: "Scrolls the page by the specified CSS pixel deltas.".to_string(),
        strict: false,
        parameters: JsonSchema::Object {
            properties,
            required: Some(vec![]),
            additional_properties: Some(false),
        },
    })
}

fn create_browser_history_tool() -> OpenAiTool {
    let mut properties = BTreeMap::new();
    properties.insert(
        "direction".to_string(),
        JsonSchema::String {
            description: Some("History direction: 'back' or 'forward'".to_string()),
        },
    );

    OpenAiTool::Function(ResponsesApiTool {
        name: "browser_history".to_string(),
        description: "Navigates browser history backward or forward.".to_string(),
        strict: false,
        parameters: JsonSchema::Object {
            properties,
            required: Some(vec!["direction".to_string()]),
            additional_properties: Some(false),
        },
    })
}

fn create_browser_inspect_tool() -> OpenAiTool {
    let mut properties = BTreeMap::new();
    properties.insert(
        "x".to_string(),
        JsonSchema::Number {
            description: Some("Optional absolute X coordinate to inspect.".to_string()),
        },
    );
    properties.insert(
        "y".to_string(),
        JsonSchema::Number {
            description: Some("Optional absolute Y coordinate to inspect.".to_string()),
        },
    );
    properties.insert(
        "id".to_string(),
        JsonSchema::String {
            description: Some("Optional element id attribute value. If provided, looks up '#id' and inspects that element.".to_string()),
        },
    );

    OpenAiTool::Function(ResponsesApiTool {
        name: "browser_inspect".to_string(),
        description: "Inspects a DOM element by coordinates or id, returns attributes, outerHTML, box model, and matched styles.".to_string(),
        strict: false,
        parameters: JsonSchema::Object {
            properties,
            required: Some(vec![]),
            additional_properties: Some(false),
        },
    })
}

fn create_browser_console_tool() -> OpenAiTool {
    let mut properties = BTreeMap::new();
    properties.insert(
        "lines".to_string(),
        JsonSchema::Number {
            description: Some("Optional: Number of recent console lines to return (default: all available)".to_string()),
        },
    );

    OpenAiTool::Function(ResponsesApiTool {
        name: "browser_console".to_string(),
        description: "Captures and returns the console output from the browser, including logs, warnings, and errors.".to_string(),
        strict: false,
        parameters: JsonSchema::Object {
            properties,
            required: Some(vec![]),
            additional_properties: Some(false),
        },
    })
}

fn create_browser_cleanup_tool() -> OpenAiTool {
    OpenAiTool::Function(ResponsesApiTool {
        name: "browser_cleanup".to_string(),
        description: "Cleans up injected artifacts (cursor overlays, highlights) and resets viewport metrics without closing the browser.".to_string(),
        strict: false,
        parameters: JsonSchema::Object {
            properties: BTreeMap::new(),
            required: Some(vec![]),
            additional_properties: Some(false),
        },
    })
}

fn create_browser_cdp_tool() -> OpenAiTool {
    let mut properties = BTreeMap::new();
    properties.insert(
        "method".to_string(),
        JsonSchema::String {
            description: Some("CDP method name, e.g. 'Page.navigate' or 'Input.dispatchKeyEvent'".to_string()),
        },
    );
    properties.insert(
        "params".to_string(),
        JsonSchema::Object {
            properties: BTreeMap::new(),
            required: None,
            additional_properties: Some(true),
        },
    );
    properties.insert(
        "target".to_string(),
        JsonSchema::String {
            description: Some("Target for the command: 'page' (default) or 'browser'".to_string()),
        },
    );

    OpenAiTool::Function(ResponsesApiTool {
        name: "browser_cdp".to_string(),
        description: "Executes an arbitrary Chrome DevTools Protocol command with a JSON payload against the active page session.".to_string(),
        strict: false,
        parameters: JsonSchema::Object {
            properties,
            required: Some(vec!["method".to_string()]),
            additional_properties: Some(false),
        },
    })
}<|MERGE_RESOLUTION|>--- conflicted
+++ resolved
@@ -128,15 +128,9 @@
         },
     );
     properties.insert(
-<<<<<<< HEAD
         "timeout".to_string(),
         JsonSchema::Number {
             description: Some("The timeout for the command in milliseconds (default: 120000 ms = 120s)".to_string()),
-=======
-        "timeout_ms".to_string(),
-        JsonSchema::Number {
-            description: Some("The timeout for the command in milliseconds".to_string()),
->>>>>>> e4c275d6
         },
     );
 
@@ -255,104 +249,6 @@
     })
 }
 
-<<<<<<< HEAD
-=======
-#[derive(Serialize, Deserialize)]
-pub(crate) struct ApplyPatchToolArgs {
-    pub(crate) input: String,
-}
-
-/// Returns a JSON tool that can be used to edit files. Public for testing, please use `get_openai_tools`.
-fn create_apply_patch_json_tool() -> OpenAiTool {
-    let mut properties = BTreeMap::new();
-    properties.insert(
-        "input".to_string(),
-        JsonSchema::String {
-            description: Some(r#"The entire contents of the apply_patch command"#.to_string()),
-        },
-    );
-
-    OpenAiTool::Function(ResponsesApiTool {
-        name: "apply_patch".to_string(),
-        description: r#"Use the `apply_patch` tool to edit files.
-Your patch language is a stripped‑down, file‑oriented diff format designed to be easy to parse and safe to apply. You can think of it as a high‑level envelope:
-
-*** Begin Patch
-[ one or more file sections ]
-*** End Patch
-
-Within that envelope, you get a sequence of file operations.
-You MUST include a header to specify the action you are taking.
-Each operation starts with one of three headers:
-
-*** Add File: <path> - create a new file. Every following line is a + line (the initial contents).
-*** Delete File: <path> - remove an existing file. Nothing follows.
-*** Update File: <path> - patch an existing file in place (optionally with a rename).
-
-May be immediately followed by *** Move to: <new path> if you want to rename the file.
-Then one or more “hunks”, each introduced by @@ (optionally followed by a hunk header).
-Within a hunk each line starts with:
-
-For instructions on [context_before] and [context_after]:
-- By default, show 3 lines of code immediately above and 3 lines immediately below each change. If a change is within 3 lines of a previous change, do NOT duplicate the first change’s [context_after] lines in the second change’s [context_before] lines.
-- If 3 lines of context is insufficient to uniquely identify the snippet of code within the file, use the @@ operator to indicate the class or function to which the snippet belongs. For instance, we might have:
-@@ class BaseClass
-[3 lines of pre-context]
-- [old_code]
-+ [new_code]
-[3 lines of post-context]
-
-- If a code block is repeated so many times in a class or function such that even a single `@@` statement and 3 lines of context cannot uniquely identify the snippet of code, you can use multiple `@@` statements to jump to the right context. For instance:
-
-@@ class BaseClass
-@@ 	 def method():
-[3 lines of pre-context]
-- [old_code]
-+ [new_code]
-[3 lines of post-context]
-
-The full grammar definition is below:
-Patch := Begin { FileOp } End
-Begin := "*** Begin Patch" NEWLINE
-End := "*** End Patch" NEWLINE
-FileOp := AddFile | DeleteFile | UpdateFile
-AddFile := "*** Add File: " path NEWLINE { "+" line NEWLINE }
-DeleteFile := "*** Delete File: " path NEWLINE
-UpdateFile := "*** Update File: " path NEWLINE [ MoveTo ] { Hunk }
-MoveTo := "*** Move to: " newPath NEWLINE
-Hunk := "@@" [ header ] NEWLINE { HunkLine } [ "*** End of File" NEWLINE ]
-HunkLine := (" " | "-" | "+") text NEWLINE
-
-A full patch can combine several operations:
-
-*** Begin Patch
-*** Add File: hello.txt
-+Hello world
-*** Update File: src/app.py
-*** Move to: src/main.py
-@@ def greet():
--print("Hi")
-+print("Hello, world!")
-*** Delete File: obsolete.txt
-*** End Patch
-
-It is important to remember:
-
-- You must include a header with your intended action (Add/Delete/Update)
-- You must prefix new lines with `+` even when creating a new file
-- File references can only be relative, NEVER ABSOLUTE.
-"#
-        .to_string(),
-        strict: false,
-        parameters: JsonSchema::Object {
-            properties,
-            required: Some(vec!["input".to_string()]),
-            additional_properties: Some(false),
-        },
-    })
-}
-
->>>>>>> e4c275d6
 /// Returns JSON values that are compatible with Function Calling in the
 /// Responses API:
 /// https://platform.openai.com/docs/guides/function-calling?api-mode=responses
@@ -574,7 +470,6 @@
         tools.push(PLAN_TOOL.clone());
     }
 
-<<<<<<< HEAD
     // Add browser tools only when browser is enabled
     if browser_enabled {
         tools.push(create_browser_open_tool());
@@ -595,10 +490,6 @@
         // Only include browser_open and browser_status when browser is disabled
         tools.push(create_browser_open_tool());
         tools.push(create_browser_status_tool());
-=======
-    if config.apply_patch_tool {
-        tools.push(create_apply_patch_json_tool());
->>>>>>> e4c275d6
     }
 
     // Add agent management tools for calling external LLMs asynchronously
