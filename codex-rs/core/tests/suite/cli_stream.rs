--- conflicted
+++ resolved
@@ -1,9 +1,6 @@
 use assert_cmd::Command as AssertCommand;
-<<<<<<< HEAD
-=======
 use codex_core::RolloutRecorder;
 use codex_core::protocol::GitInfo;
->>>>>>> 64e6c4af
 use codex_core::spawn::CODEX_SANDBOX_NETWORK_DISABLED_ENV_VAR;
 use std::time::Duration;
 use std::time::Instant;
@@ -82,6 +79,22 @@
     assert_eq!(hi_lines, 1, "Expected exactly one line with 'hi'");
 
     server.verify().await;
+
+    // Verify a new session rollout was created and is discoverable via list_conversations
+    let page = RolloutRecorder::list_conversations(home.path(), 10, None)
+        .await
+        .expect("list conversations");
+    assert!(
+        !page.items.is_empty(),
+        "expected at least one session to be listed"
+    );
+    // First line of head must be the SessionMeta payload (id/timestamp)
+    let head0 = page.items[0].head.first().expect("missing head record");
+    assert!(head0.get("id").is_some(), "head[0] missing id");
+    assert!(
+        head0.get("timestamp").is_some(),
+        "head[0] missing timestamp"
+    );
 }
 
 /// Verify that passing `-c experimental_instructions_file=...` to the CLI
@@ -302,8 +315,10 @@
                     Ok(v) => v,
                     Err(_) => continue,
                 };
-                if item.get("type").and_then(|t| t.as_str()) == Some("message")
-                    && let Some(c) = item.get("content")
+                if item.get("type").and_then(|t| t.as_str()) == Some("response_item")
+                    && let Some(payload) = item.get("payload")
+                    && payload.get("type").and_then(|t| t.as_str()) == Some("message")
+                    && let Some(c) = payload.get("content")
                     && c.to_string().contains(&marker)
                 {
                     matching_path = Some(path.to_path_buf());
@@ -366,9 +381,16 @@
         .unwrap_or_else(|_| panic!("missing session meta line"));
     let meta: serde_json::Value = serde_json::from_str(meta_line)
         .unwrap_or_else(|_| panic!("Failed to parse session meta line as JSON"));
-    assert!(meta.get("id").is_some(), "SessionMeta missing id");
-    assert!(
-        meta.get("timestamp").is_some(),
+    assert_eq!(
+        meta.get("type").and_then(|v| v.as_str()),
+        Some("session_meta")
+    );
+    let payload = meta
+        .get("payload")
+        .unwrap_or_else(|| panic!("Missing payload in meta line"));
+    assert!(payload.get("id").is_some(), "SessionMeta missing id");
+    assert!(
+        payload.get("timestamp").is_some(),
         "SessionMeta missing timestamp"
     );
 
@@ -380,8 +402,10 @@
         let Ok(item) = serde_json::from_str::<serde_json::Value>(line) else {
             continue;
         };
-        if item.get("type").and_then(|t| t.as_str()) == Some("message")
-            && let Some(c) = item.get("content")
+        if item.get("type").and_then(|t| t.as_str()) == Some("response_item")
+            && let Some(payload) = item.get("payload")
+            && payload.get("type").and_then(|t| t.as_str()) == Some("message")
+            && let Some(c) = payload.get("content")
             && c.to_string().contains(&marker)
         {
             found_message = true;
@@ -393,8 +417,7 @@
         "No message found in session file containing the marker"
     );
 
-    // Second run: resume should create a NEW session file that contains both old and new history.
-    let orig_len = content.lines().count();
+    // Second run: resume should update the existing file.
     let marker2 = format!("integration-resume-{}", Uuid::new_v4());
     let prompt2 = format!("echo {marker2}");
     // Cross‑platform safe resume override.  On Windows, backslashes in a TOML string must be escaped
@@ -454,8 +477,8 @@
     }
 
     let resumed_path = resumed_path.expect("No resumed session file found containing the marker2");
-    // Resume should have written to a new file, not the original one.
-    assert_ne!(
+    // Resume should write to the existing log file.
+    assert_eq!(
         resumed_path, path,
         "resume should create a new session file"
     );
@@ -468,14 +491,6 @@
     assert!(
         resumed_content.contains(&marker2),
         "resumed file missing resumed marker"
-    );
-
-    // Original file should remain unchanged.
-    let content_after = std::fs::read_to_string(&path).unwrap();
-    assert_eq!(
-        content_after.lines().count(),
-        orig_len,
-        "original rollout file should not change on resume"
     );
 }
 
